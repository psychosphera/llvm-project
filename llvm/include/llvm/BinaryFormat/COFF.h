//===-- llvm/BinaryFormat/COFF.h --------------------------------*- C++ -*-===//
//
// Part of the LLVM Project, under the Apache License v2.0 with LLVM Exceptions.
// See https://llvm.org/LICENSE.txt for license information.
// SPDX-License-Identifier: Apache-2.0 WITH LLVM-exception
//
//===----------------------------------------------------------------------===//
//
// This file contains an definitions used in Windows COFF Files.
//
// Structures and enums defined within this file where created using
// information from Microsoft's publicly available PE/COFF format document:
//
// Microsoft Portable Executable and Common Object File Format Specification
// Revision 8.1 - February 15, 2008
//
// As of 5/2/2010, hosted by Microsoft at:
// http://www.microsoft.com/whdc/system/platform/firmware/pecoff.mspx
//
//===----------------------------------------------------------------------===//

#ifndef LLVM_BINARYFORMAT_COFF_H
#define LLVM_BINARYFORMAT_COFF_H

#include "llvm/Support/DataTypes.h"
#include <cassert>

namespace llvm {
namespace COFF {

// The maximum number of sections that a COFF object can have (inclusive).
const int32_t MaxNumberOfSections16 = 65279;

// The PE signature bytes that follows the DOS stub header.
static const char PEMagic[] = {'P', 'E', '\0', '\0'};

static const char BigObjMagic[] = {
    '\xc7', '\xa1', '\xba', '\xd1', '\xee', '\xba', '\xa9', '\x4b',
    '\xaf', '\x20', '\xfa', '\xf6', '\x6a', '\xa4', '\xdc', '\xb8',
};

static const char ClGlObjMagic[] = {
    '\x38', '\xfe', '\xb3', '\x0c', '\xa5', '\xd9', '\xab', '\x4d',
    '\xac', '\x9b', '\xd6', '\xb6', '\x22', '\x26', '\x53', '\xc2',
};

// The signature bytes that start a .res file.
static const char WinResMagic[] = {
    '\x00', '\x00', '\x00', '\x00', '\x20', '\x00', '\x00', '\x00',
    '\xff', '\xff', '\x00', '\x00', '\xff', '\xff', '\x00', '\x00',
};

// Sizes in bytes of various things in the COFF format.
enum {
  Header16Size = 20,
  Header32Size = 56,
  NameSize = 8,
  Symbol16Size = 18,
  Symbol32Size = 20,
  SectionSize = 40,
  RelocationSize = 10
};

struct header {
  uint16_t Machine;
  int32_t NumberOfSections;
  uint32_t TimeDateStamp;
  uint32_t PointerToSymbolTable;
  uint32_t NumberOfSymbols;
  uint16_t SizeOfOptionalHeader;
  uint16_t Characteristics;
};

struct BigObjHeader {
  enum : uint16_t { MinBigObjectVersion = 2 };

  uint16_t Sig1; ///< Must be IMAGE_FILE_MACHINE_UNKNOWN (0).
  uint16_t Sig2; ///< Must be 0xFFFF.
  uint16_t Version;
  uint16_t Machine;
  uint32_t TimeDateStamp;
  uint8_t UUID[16];
  uint32_t unused1;
  uint32_t unused2;
  uint32_t unused3;
  uint32_t unused4;
  uint32_t NumberOfSections;
  uint32_t PointerToSymbolTable;
  uint32_t NumberOfSymbols;
};

enum MachineTypes : unsigned {
  MT_Invalid = 0xffff,

  IMAGE_FILE_MACHINE_UNKNOWN = 0x0,
  IMAGE_FILE_MACHINE_AM33 = 0x1D3,
  IMAGE_FILE_MACHINE_AMD64 = 0x8664,
  IMAGE_FILE_MACHINE_ARM = 0x1C0,
  IMAGE_FILE_MACHINE_ARMNT = 0x1C4,
  IMAGE_FILE_MACHINE_ARM64 = 0xAA64,
  IMAGE_FILE_MACHINE_ARM64EC = 0xA641,
  IMAGE_FILE_MACHINE_ARM64X = 0xA64E,
  IMAGE_FILE_MACHINE_EBC = 0xEBC,
  IMAGE_FILE_MACHINE_I386 = 0x14C,
  IMAGE_FILE_MACHINE_PPCBE = 0x1F2,
  IMAGE_FILE_MACHINE_IA64 = 0x200,
  IMAGE_FILE_MACHINE_M32R = 0x9041,
  IMAGE_FILE_MACHINE_MIPS16 = 0x266,
  IMAGE_FILE_MACHINE_MIPSFPU = 0x366,
  IMAGE_FILE_MACHINE_MIPSFPU16 = 0x466,
  IMAGE_FILE_MACHINE_POWERPC = 0x1F0,
  IMAGE_FILE_MACHINE_POWERPCFP = 0x1F1,
  IMAGE_FILE_MACHINE_R4000 = 0x166,
  IMAGE_FILE_MACHINE_RISCV32 = 0x5032,
  IMAGE_FILE_MACHINE_RISCV64 = 0x5064,
  IMAGE_FILE_MACHINE_RISCV128 = 0x5128,
  IMAGE_FILE_MACHINE_SH3 = 0x1A2,
  IMAGE_FILE_MACHINE_SH3DSP = 0x1A3,
  IMAGE_FILE_MACHINE_SH4 = 0x1A6,
  IMAGE_FILE_MACHINE_SH5 = 0x1A8,
  IMAGE_FILE_MACHINE_THUMB = 0x1C2,
  IMAGE_FILE_MACHINE_WCEMIPSV2 = 0x169
};

template <typename T> bool isArm64EC(T Machine) {
  return Machine == IMAGE_FILE_MACHINE_ARM64EC ||
         Machine == IMAGE_FILE_MACHINE_ARM64X;
}

template <typename T> bool isAnyArm64(T Machine) {
  return Machine == IMAGE_FILE_MACHINE_ARM64 || isArm64EC(Machine);
}

template <typename T> bool is64Bit(T Machine) {
  return Machine == IMAGE_FILE_MACHINE_AMD64 || 
    Machine == IMAGE_FILE_MACHINE_PPCBE || 
    isAnyArm64(Machine);
}

enum Characteristics : unsigned {
  C_Invalid = 0,

  /// The file does not contain base relocations and must be loaded at its
  /// preferred base. If this cannot be done, the loader will error.
  IMAGE_FILE_RELOCS_STRIPPED = 0x0001,
  /// The file is valid and can be run.
  IMAGE_FILE_EXECUTABLE_IMAGE = 0x0002,
  /// COFF line numbers have been stripped. This is deprecated and should be
  /// 0.
  IMAGE_FILE_LINE_NUMS_STRIPPED = 0x0004,
  /// COFF symbol table entries for local symbols have been removed. This is
  /// deprecated and should be 0.
  IMAGE_FILE_LOCAL_SYMS_STRIPPED = 0x0008,
  /// Aggressively trim working set. This is deprecated and must be 0.
  IMAGE_FILE_AGGRESSIVE_WS_TRIM = 0x0010,
  /// Image can handle > 2GiB addresses.
  IMAGE_FILE_LARGE_ADDRESS_AWARE = 0x0020,
  /// Little endian: the LSB precedes the MSB in memory. This is deprecated
  /// and should be 0.
  IMAGE_FILE_BYTES_REVERSED_LO = 0x0080,
  /// Machine is based on a 32bit word architecture.
  IMAGE_FILE_32BIT_MACHINE = 0x0100,
  /// Debugging info has been removed.
  IMAGE_FILE_DEBUG_STRIPPED = 0x0200,
  /// If the image is on removable media, fully load it and copy it to swap.
  IMAGE_FILE_REMOVABLE_RUN_FROM_SWAP = 0x0400,
  /// If the image is on network media, fully load it and copy it to swap.
  IMAGE_FILE_NET_RUN_FROM_SWAP = 0x0800,
  /// The image file is a system file, not a user program.
  IMAGE_FILE_SYSTEM = 0x1000,
  /// The image file is a DLL.
  IMAGE_FILE_DLL = 0x2000,
  /// This file should only be run on a uniprocessor machine.
  IMAGE_FILE_UP_SYSTEM_ONLY = 0x4000,
  /// Big endian: the MSB precedes the LSB in memory. This is deprecated
  /// and should be 0.
  IMAGE_FILE_BYTES_REVERSED_HI = 0x8000
};

enum ResourceTypeID : unsigned {
  RID_Cursor = 1,
  RID_Bitmap = 2,
  RID_Icon = 3,
  RID_Menu = 4,
  RID_Dialog = 5,
  RID_String = 6,
  RID_FontDir = 7,
  RID_Font = 8,
  RID_Accelerator = 9,
  RID_RCData = 10,
  RID_MessageTable = 11,
  RID_Group_Cursor = 12,
  RID_Group_Icon = 14,
  RID_Version = 16,
  RID_DLGInclude = 17,
  RID_PlugPlay = 19,
  RID_VXD = 20,
  RID_AniCursor = 21,
  RID_AniIcon = 22,
  RID_HTML = 23,
  RID_Manifest = 24,
};

struct symbol {
  char Name[NameSize];
  uint32_t Value;
  int32_t SectionNumber;
  uint16_t Type;
  uint8_t StorageClass;
  uint8_t NumberOfAuxSymbols;
};

enum SymbolSectionNumber : int32_t {
  IMAGE_SYM_DEBUG = -2,
  IMAGE_SYM_ABSOLUTE = -1,
  IMAGE_SYM_UNDEFINED = 0
};

/// Storage class tells where and what the symbol represents
enum SymbolStorageClass {
  SSC_Invalid = 0xff,

  IMAGE_SYM_CLASS_END_OF_FUNCTION = -1,  ///< Physical end of function
  IMAGE_SYM_CLASS_NULL = 0,              ///< No symbol
  IMAGE_SYM_CLASS_AUTOMATIC = 1,         ///< Stack variable
  IMAGE_SYM_CLASS_EXTERNAL = 2,          ///< External symbol
  IMAGE_SYM_CLASS_STATIC = 3,            ///< Static
  IMAGE_SYM_CLASS_REGISTER = 4,          ///< Register variable
  IMAGE_SYM_CLASS_EXTERNAL_DEF = 5,      ///< External definition
  IMAGE_SYM_CLASS_LABEL = 6,             ///< Label
  IMAGE_SYM_CLASS_UNDEFINED_LABEL = 7,   ///< Undefined label
  IMAGE_SYM_CLASS_MEMBER_OF_STRUCT = 8,  ///< Member of structure
  IMAGE_SYM_CLASS_ARGUMENT = 9,          ///< Function argument
  IMAGE_SYM_CLASS_STRUCT_TAG = 10,       ///< Structure tag
  IMAGE_SYM_CLASS_MEMBER_OF_UNION = 11,  ///< Member of union
  IMAGE_SYM_CLASS_UNION_TAG = 12,        ///< Union tag
  IMAGE_SYM_CLASS_TYPE_DEFINITION = 13,  ///< Type definition
  IMAGE_SYM_CLASS_UNDEFINED_STATIC = 14, ///< Undefined static
  IMAGE_SYM_CLASS_ENUM_TAG = 15,         ///< Enumeration tag
  IMAGE_SYM_CLASS_MEMBER_OF_ENUM = 16,   ///< Member of enumeration
  IMAGE_SYM_CLASS_REGISTER_PARAM = 17,   ///< Register parameter
  IMAGE_SYM_CLASS_BIT_FIELD = 18,        ///< Bit field
  /// ".bb" or ".eb" - beginning or end of block
  IMAGE_SYM_CLASS_BLOCK = 100,
  /// ".bf" or ".ef" - beginning or end of function
  IMAGE_SYM_CLASS_FUNCTION = 101,
  IMAGE_SYM_CLASS_END_OF_STRUCT = 102, ///< End of structure
  IMAGE_SYM_CLASS_FILE = 103,          ///< File name
  /// Line number, reformatted as symbol
  IMAGE_SYM_CLASS_SECTION = 104,
  IMAGE_SYM_CLASS_WEAK_EXTERNAL = 105, ///< Duplicate tag
  /// External symbol in dmert public lib
  IMAGE_SYM_CLASS_CLR_TOKEN = 107
};

enum SymbolBaseType : unsigned {
  IMAGE_SYM_TYPE_NULL = 0,   ///< No type information or unknown base type.
  IMAGE_SYM_TYPE_VOID = 1,   ///< Used with void pointers and functions.
  IMAGE_SYM_TYPE_CHAR = 2,   ///< A character (signed byte).
  IMAGE_SYM_TYPE_SHORT = 3,  ///< A 2-byte signed integer.
  IMAGE_SYM_TYPE_INT = 4,    ///< A natural integer type on the target.
  IMAGE_SYM_TYPE_LONG = 5,   ///< A 4-byte signed integer.
  IMAGE_SYM_TYPE_FLOAT = 6,  ///< A 4-byte floating-point number.
  IMAGE_SYM_TYPE_DOUBLE = 7, ///< An 8-byte floating-point number.
  IMAGE_SYM_TYPE_STRUCT = 8, ///< A structure.
  IMAGE_SYM_TYPE_UNION = 9,  ///< An union.
  IMAGE_SYM_TYPE_ENUM = 10,  ///< An enumerated type.
  IMAGE_SYM_TYPE_MOE = 11,   ///< A member of enumeration (a specific value).
  IMAGE_SYM_TYPE_BYTE = 12,  ///< A byte; unsigned 1-byte integer.
  IMAGE_SYM_TYPE_WORD = 13,  ///< A word; unsigned 2-byte integer.
  IMAGE_SYM_TYPE_UINT = 14,  ///< An unsigned integer of natural size.
  IMAGE_SYM_TYPE_DWORD = 15  ///< An unsigned 4-byte integer.
};

enum SymbolComplexType : unsigned {
  IMAGE_SYM_DTYPE_NULL = 0,     ///< No complex type; simple scalar variable.
  IMAGE_SYM_DTYPE_POINTER = 1,  ///< A pointer to base type.
  IMAGE_SYM_DTYPE_FUNCTION = 2, ///< A function that returns a base type.
  IMAGE_SYM_DTYPE_ARRAY = 3,    ///< An array of base type.

  /// Type is formed as (base + (derived << SCT_COMPLEX_TYPE_SHIFT))
  SCT_COMPLEX_TYPE_SHIFT = 4
};

enum AuxSymbolType { IMAGE_AUX_SYMBOL_TYPE_TOKEN_DEF = 1 };

struct section {
  char Name[NameSize];
  uint32_t VirtualSize;
  uint32_t VirtualAddress;
  uint32_t SizeOfRawData;
  uint32_t PointerToRawData;
  uint32_t PointerToRelocations;
  uint32_t PointerToLineNumbers;
  uint16_t NumberOfRelocations;
  uint16_t NumberOfLineNumbers;
  uint32_t Characteristics;
};

enum SectionCharacteristics : uint32_t {
  SC_Invalid = 0xffffffff,

  IMAGE_SCN_TYPE_NOLOAD = 0x00000002,
  IMAGE_SCN_TYPE_NO_PAD = 0x00000008,
  IMAGE_SCN_CNT_CODE = 0x00000020,
  IMAGE_SCN_CNT_INITIALIZED_DATA = 0x00000040,
  IMAGE_SCN_CNT_UNINITIALIZED_DATA = 0x00000080,
  IMAGE_SCN_LNK_OTHER = 0x00000100,
  IMAGE_SCN_LNK_INFO = 0x00000200,
  IMAGE_SCN_LNK_REMOVE = 0x00000800,
  IMAGE_SCN_LNK_COMDAT = 0x00001000,
  IMAGE_SCN_GPREL = 0x00008000,
  IMAGE_SCN_MEM_PURGEABLE = 0x00020000,
  IMAGE_SCN_MEM_16BIT = 0x00020000,
  IMAGE_SCN_MEM_LOCKED = 0x00040000,
  IMAGE_SCN_MEM_PRELOAD = 0x00080000,
  IMAGE_SCN_ALIGN_1BYTES = 0x00100000,
  IMAGE_SCN_ALIGN_2BYTES = 0x00200000,
  IMAGE_SCN_ALIGN_4BYTES = 0x00300000,
  IMAGE_SCN_ALIGN_8BYTES = 0x00400000,
  IMAGE_SCN_ALIGN_16BYTES = 0x00500000,
  IMAGE_SCN_ALIGN_32BYTES = 0x00600000,
  IMAGE_SCN_ALIGN_64BYTES = 0x00700000,
  IMAGE_SCN_ALIGN_128BYTES = 0x00800000,
  IMAGE_SCN_ALIGN_256BYTES = 0x00900000,
  IMAGE_SCN_ALIGN_512BYTES = 0x00A00000,
  IMAGE_SCN_ALIGN_1024BYTES = 0x00B00000,
  IMAGE_SCN_ALIGN_2048BYTES = 0x00C00000,
  IMAGE_SCN_ALIGN_4096BYTES = 0x00D00000,
  IMAGE_SCN_ALIGN_8192BYTES = 0x00E00000,
  IMAGE_SCN_ALIGN_MASK = 0x00F00000,
  IMAGE_SCN_LNK_NRELOC_OVFL = 0x01000000,
  IMAGE_SCN_MEM_DISCARDABLE = 0x02000000,
  IMAGE_SCN_MEM_NOT_CACHED = 0x04000000,
  IMAGE_SCN_MEM_NOT_PAGED = 0x08000000,
  IMAGE_SCN_MEM_SHARED = 0x10000000,
  IMAGE_SCN_MEM_EXECUTE = 0x20000000,
  IMAGE_SCN_MEM_READ = 0x40000000,
  IMAGE_SCN_MEM_WRITE = 0x80000000
};

struct relocation {
  uint32_t VirtualAddress;
  uint32_t SymbolTableIndex;
  uint16_t Type;
};

enum RelocationTypeI386 : unsigned {
  IMAGE_REL_I386_ABSOLUTE = 0x0000,
  IMAGE_REL_I386_DIR16 = 0x0001,
  IMAGE_REL_I386_REL16 = 0x0002,
  IMAGE_REL_I386_DIR32 = 0x0006,
  IMAGE_REL_I386_DIR32NB = 0x0007,
  IMAGE_REL_I386_SEG12 = 0x0009,
  IMAGE_REL_I386_SECTION = 0x000A,
  IMAGE_REL_I386_SECREL = 0x000B,
  IMAGE_REL_I386_TOKEN = 0x000C,
  IMAGE_REL_I386_SECREL7 = 0x000D,
  IMAGE_REL_I386_REL32 = 0x0014
};

enum RelocationTypeAMD64 : unsigned {
  IMAGE_REL_AMD64_ABSOLUTE = 0x0000,
  IMAGE_REL_AMD64_ADDR64 = 0x0001,
  IMAGE_REL_AMD64_ADDR32 = 0x0002,
  IMAGE_REL_AMD64_ADDR32NB = 0x0003,
  IMAGE_REL_AMD64_REL32 = 0x0004,
  IMAGE_REL_AMD64_REL32_1 = 0x0005,
  IMAGE_REL_AMD64_REL32_2 = 0x0006,
  IMAGE_REL_AMD64_REL32_3 = 0x0007,
  IMAGE_REL_AMD64_REL32_4 = 0x0008,
  IMAGE_REL_AMD64_REL32_5 = 0x0009,
  IMAGE_REL_AMD64_SECTION = 0x000A,
  IMAGE_REL_AMD64_SECREL = 0x000B,
  IMAGE_REL_AMD64_SECREL7 = 0x000C,
  IMAGE_REL_AMD64_TOKEN = 0x000D,
  IMAGE_REL_AMD64_SREL32 = 0x000E,
  IMAGE_REL_AMD64_PAIR = 0x000F,
  IMAGE_REL_AMD64_SSPAN32 = 0x0010
};

enum RelocationTypesARM : unsigned {
  IMAGE_REL_ARM_ABSOLUTE = 0x0000,
  IMAGE_REL_ARM_ADDR32 = 0x0001,
  IMAGE_REL_ARM_ADDR32NB = 0x0002,
  IMAGE_REL_ARM_BRANCH24 = 0x0003,
  IMAGE_REL_ARM_BRANCH11 = 0x0004,
  IMAGE_REL_ARM_TOKEN = 0x0005,
  IMAGE_REL_ARM_BLX24 = 0x0008,
  IMAGE_REL_ARM_BLX11 = 0x0009,
  IMAGE_REL_ARM_REL32 = 0x000A,
  IMAGE_REL_ARM_SECTION = 0x000E,
  IMAGE_REL_ARM_SECREL = 0x000F,
  IMAGE_REL_ARM_MOV32A = 0x0010,
  IMAGE_REL_ARM_MOV32T = 0x0011,
  IMAGE_REL_ARM_BRANCH20T = 0x0012,
  IMAGE_REL_ARM_BRANCH24T = 0x0014,
  IMAGE_REL_ARM_BLX23T = 0x0015,
  IMAGE_REL_ARM_PAIR = 0x0016,
};

enum RelocationTypesARM64 : unsigned {
  IMAGE_REL_ARM64_ABSOLUTE = 0x0000,
  IMAGE_REL_ARM64_ADDR32 = 0x0001,
  IMAGE_REL_ARM64_ADDR32NB = 0x0002,
  IMAGE_REL_ARM64_BRANCH26 = 0x0003,
  IMAGE_REL_ARM64_PAGEBASE_REL21 = 0x0004,
  IMAGE_REL_ARM64_REL21 = 0x0005,
  IMAGE_REL_ARM64_PAGEOFFSET_12A = 0x0006,
  IMAGE_REL_ARM64_PAGEOFFSET_12L = 0x0007,
  IMAGE_REL_ARM64_SECREL = 0x0008,
  IMAGE_REL_ARM64_SECREL_LOW12A = 0x0009,
  IMAGE_REL_ARM64_SECREL_HIGH12A = 0x000A,
  IMAGE_REL_ARM64_SECREL_LOW12L = 0x000B,
  IMAGE_REL_ARM64_TOKEN = 0x000C,
  IMAGE_REL_ARM64_SECTION = 0x000D,
  IMAGE_REL_ARM64_ADDR64 = 0x000E,
  IMAGE_REL_ARM64_BRANCH19 = 0x000F,
  IMAGE_REL_ARM64_BRANCH14 = 0x0010,
  IMAGE_REL_ARM64_REL32 = 0x0011,
};

<<<<<<< HEAD
enum RelocationTypesPPC : unsigned {
  IMAGE_REL_PPC_ABSOLUTE = 0x0000,
  IMAGE_REL_PPC_ADDR64 = 0x0001,
  IMAGE_REL_PPC_ADDR32 = 0x0002,
  IMAGE_REL_PPC_ADDR24 = 0x0003,
  IMAGE_REL_PPC_ADDR16 = 0x0004,
  IMAGE_REL_PPC_ADDR14 = 0x0005,
  IMAGE_REL_PPC_REL24 = 0x0006,
  IMAGE_REL_PPC_REL14 = 0x0007,
  IMAGE_REL_PPC_ADDR32NB = 0x000A,
  IMAGE_REL_PPC_SECREL = 0x000B,
  IMAGE_REL_PPC_SECTION = 0x000C,
  IMAGE_REL_PPC_SECREL16 = 0x000F,
  IMAGE_REL_PPC_REFHI = 0x0010,
  IMAGE_REL_PPC_REFLO = 0x0011,
  IMAGE_REL_PPC_PAIR = 0x0012,
  IMAGE_REL_PPC_SECRELLO = 0x0013,
  IMAGE_REL_PPC_GPREL = 0x0015,
  IMAGE_REL_PPC_TOKEN = 0x0016
=======
enum RelocationTypesMips : unsigned {
  IMAGE_REL_MIPS_ABSOLUTE = 0x0000,
  IMAGE_REL_MIPS_REFHALF = 0x0001,
  IMAGE_REL_MIPS_REFWORD = 0x0002,
  IMAGE_REL_MIPS_JMPADDR = 0x0003,
  IMAGE_REL_MIPS_REFHI = 0x0004,
  IMAGE_REL_MIPS_REFLO = 0x0005,
  IMAGE_REL_MIPS_GPREL = 0x0006,
  IMAGE_REL_MIPS_LITERAL = 0x0007,
  IMAGE_REL_MIPS_SECTION = 0x000A,
  IMAGE_REL_MIPS_SECREL = 0x000B,
  IMAGE_REL_MIPS_SECRELLO = 0x000C,
  IMAGE_REL_MIPS_SECRELHI = 0x000D,
  IMAGE_REL_MIPS_JMPADDR16 = 0x0010,
  IMAGE_REL_MIPS_REFWORDNB = 0x0022,
  IMAGE_REL_MIPS_PAIR = 0x0025,
};

enum DynamicRelocationType : unsigned {
  IMAGE_DYNAMIC_RELOCATION_GUARD_RF_PROLOGUE = 1,
  IMAGE_DYNAMIC_RELOCATION_GUARD_RF_EPILOGUE = 2,
  IMAGE_DYNAMIC_RELOCATION_GUARD_IMPORT_CONTROL_TRANSFER = 3,
  IMAGE_DYNAMIC_RELOCATION_GUARD_INDIR_CONTROL_TRANSFER = 4,
  IMAGE_DYNAMIC_RELOCATION_GUARD_SWITCHTABLE_BRANCH = 5,
  IMAGE_DYNAMIC_RELOCATION_ARM64X = 6,
};

enum Arm64XFixupType : uint8_t {
  IMAGE_DVRT_ARM64X_FIXUP_TYPE_ZEROFILL = 0,
  IMAGE_DVRT_ARM64X_FIXUP_TYPE_VALUE = 1,
  IMAGE_DVRT_ARM64X_FIXUP_TYPE_DELTA = 2,
>>>>>>> 8035d38d
};

enum COMDATType : uint8_t {
  IMAGE_COMDAT_SELECT_NODUPLICATES = 1,
  IMAGE_COMDAT_SELECT_ANY,
  IMAGE_COMDAT_SELECT_SAME_SIZE,
  IMAGE_COMDAT_SELECT_EXACT_MATCH,
  IMAGE_COMDAT_SELECT_ASSOCIATIVE,
  IMAGE_COMDAT_SELECT_LARGEST,
  IMAGE_COMDAT_SELECT_NEWEST
};

// Auxiliary Symbol Formats
struct AuxiliaryFunctionDefinition {
  uint32_t TagIndex;
  uint32_t TotalSize;
  uint32_t PointerToLinenumber;
  uint32_t PointerToNextFunction;
  char unused[2];
};

struct AuxiliarybfAndefSymbol {
  uint8_t unused1[4];
  uint16_t Linenumber;
  uint8_t unused2[6];
  uint32_t PointerToNextFunction;
  uint8_t unused3[2];
};

struct AuxiliaryWeakExternal {
  uint32_t TagIndex;
  uint32_t Characteristics;
  uint8_t unused[10];
};

enum WeakExternalCharacteristics : unsigned {
  IMAGE_WEAK_EXTERN_SEARCH_NOLIBRARY = 1,
  IMAGE_WEAK_EXTERN_SEARCH_LIBRARY = 2,
  IMAGE_WEAK_EXTERN_SEARCH_ALIAS = 3,
  IMAGE_WEAK_EXTERN_ANTI_DEPENDENCY = 4
};

struct AuxiliarySectionDefinition {
  uint32_t Length;
  uint16_t NumberOfRelocations;
  uint16_t NumberOfLinenumbers;
  uint32_t CheckSum;
  uint32_t Number;
  uint8_t Selection;
  char unused;
};

struct AuxiliaryCLRToken {
  uint8_t AuxType;
  uint8_t unused1;
  uint32_t SymbolTableIndex;
  char unused2[12];
};

union Auxiliary {
  AuxiliaryFunctionDefinition FunctionDefinition;
  AuxiliarybfAndefSymbol bfAndefSymbol;
  AuxiliaryWeakExternal WeakExternal;
  AuxiliarySectionDefinition SectionDefinition;
};

/// The Import Directory Table.
///
/// There is a single array of these and one entry per imported DLL.
struct ImportDirectoryTableEntry {
  uint32_t ImportLookupTableRVA;
  uint32_t TimeDateStamp;
  uint32_t ForwarderChain;
  uint32_t NameRVA;
  uint32_t ImportAddressTableRVA;
};

/// The PE32 Import Lookup Table.
///
/// There is an array of these for each imported DLL. It represents either
/// the ordinal to import from the target DLL, or a name to lookup and import
/// from the target DLL.
///
/// This also happens to be the same format used by the Import Address Table
/// when it is initially written out to the image.
struct ImportLookupTableEntry32 {
  uint32_t data;

  /// Is this entry specified by ordinal, or name?
  bool isOrdinal() const { return data & 0x80000000; }

  /// Get the ordinal value of this entry. isOrdinal must be true.
  uint16_t getOrdinal() const {
    assert(isOrdinal() && "ILT entry is not an ordinal!");
    return data & 0xFFFF;
  }

  /// Set the ordinal value and set isOrdinal to true.
  void setOrdinal(uint16_t o) {
    data = o;
    data |= 0x80000000;
  }

  /// Get the Hint/Name entry RVA. isOrdinal must be false.
  uint32_t getHintNameRVA() const {
    assert(!isOrdinal() && "ILT entry is not a Hint/Name RVA!");
    return data;
  }

  /// Set the Hint/Name entry RVA and set isOrdinal to false.
  void setHintNameRVA(uint32_t rva) { data = rva; }
};

/// The DOS compatible header at the front of all PEs.
struct DOSHeader {
  uint16_t Magic;
  uint16_t UsedBytesInTheLastPage;
  uint16_t FileSizeInPages;
  uint16_t NumberOfRelocationItems;
  uint16_t HeaderSizeInParagraphs;
  uint16_t MinimumExtraParagraphs;
  uint16_t MaximumExtraParagraphs;
  uint16_t InitialRelativeSS;
  uint16_t InitialSP;
  uint16_t Checksum;
  uint16_t InitialIP;
  uint16_t InitialRelativeCS;
  uint16_t AddressOfRelocationTable;
  uint16_t OverlayNumber;
  uint16_t Reserved[4];
  uint16_t OEMid;
  uint16_t OEMinfo;
  uint16_t Reserved2[10];
  uint32_t AddressOfNewExeHeader;
};

struct PE32Header {
  enum { PE32 = 0x10b, PE32_PLUS = 0x20b };

  uint16_t Magic;
  uint8_t MajorLinkerVersion;
  uint8_t MinorLinkerVersion;
  uint32_t SizeOfCode;
  uint32_t SizeOfInitializedData;
  uint32_t SizeOfUninitializedData;
  uint32_t AddressOfEntryPoint; // RVA
  uint32_t BaseOfCode;          // RVA
  uint32_t BaseOfData;          // RVA
  uint64_t ImageBase;
  uint32_t SectionAlignment;
  uint32_t FileAlignment;
  uint16_t MajorOperatingSystemVersion;
  uint16_t MinorOperatingSystemVersion;
  uint16_t MajorImageVersion;
  uint16_t MinorImageVersion;
  uint16_t MajorSubsystemVersion;
  uint16_t MinorSubsystemVersion;
  uint32_t Win32VersionValue;
  uint32_t SizeOfImage;
  uint32_t SizeOfHeaders;
  uint32_t CheckSum;
  uint16_t Subsystem;
  // FIXME: This should be DllCharacteristics to match the COFF spec.
  uint16_t DLLCharacteristics;
  uint64_t SizeOfStackReserve;
  uint64_t SizeOfStackCommit;
  uint64_t SizeOfHeapReserve;
  uint64_t SizeOfHeapCommit;
  uint32_t LoaderFlags;
  // FIXME: This should be NumberOfRvaAndSizes to match the COFF spec.
  uint32_t NumberOfRvaAndSize;
};

struct DataDirectory {
  uint32_t RelativeVirtualAddress;
  uint32_t Size;
};

enum DataDirectoryIndex : unsigned {
  EXPORT_TABLE = 0,
  IMPORT_TABLE,
  RESOURCE_TABLE,
  EXCEPTION_TABLE,
  CERTIFICATE_TABLE,
  BASE_RELOCATION_TABLE,
  DEBUG_DIRECTORY,
  ARCHITECTURE,
  GLOBAL_PTR,
  TLS_TABLE,
  LOAD_CONFIG_TABLE,
  BOUND_IMPORT,
  IAT,
  DELAY_IMPORT_DESCRIPTOR,
  CLR_RUNTIME_HEADER,

  NUM_DATA_DIRECTORIES
};

enum WindowsSubsystem : unsigned {
  IMAGE_SUBSYSTEM_UNKNOWN = 0, ///< An unknown subsystem.
  IMAGE_SUBSYSTEM_NATIVE = 1,  ///< Device drivers and native Windows processes
  IMAGE_SUBSYSTEM_WINDOWS_GUI = 2,      ///< The Windows GUI subsystem.
  IMAGE_SUBSYSTEM_WINDOWS_CUI = 3,      ///< The Windows character subsystem.
  IMAGE_SUBSYSTEM_OS2_CUI = 5,          ///< The OS/2 character subsystem.
  IMAGE_SUBSYSTEM_POSIX_CUI = 7,        ///< The POSIX character subsystem.
  IMAGE_SUBSYSTEM_NATIVE_WINDOWS = 8,   ///< Native Windows 9x driver.
  IMAGE_SUBSYSTEM_WINDOWS_CE_GUI = 9,   ///< Windows CE.
  IMAGE_SUBSYSTEM_EFI_APPLICATION = 10, ///< An EFI application.
  IMAGE_SUBSYSTEM_EFI_BOOT_SERVICE_DRIVER = 11, ///< An EFI driver with boot
                                                ///  services.
  IMAGE_SUBSYSTEM_EFI_RUNTIME_DRIVER = 12,      ///< An EFI driver with run-time
                                                ///  services.
  IMAGE_SUBSYSTEM_EFI_ROM = 13,                 ///< An EFI ROM image.
  IMAGE_SUBSYSTEM_XBOX = 14,                    ///< XBOX.
  IMAGE_SUBSYSTEM_WINDOWS_BOOT_APPLICATION = 16 ///< A BCD application.
};

enum DLLCharacteristics : unsigned {
  /// ASLR with 64 bit address space.
  IMAGE_DLL_CHARACTERISTICS_HIGH_ENTROPY_VA = 0x0020,
  /// DLL can be relocated at load time.
  IMAGE_DLL_CHARACTERISTICS_DYNAMIC_BASE = 0x0040,
  /// Code integrity checks are enforced.
  IMAGE_DLL_CHARACTERISTICS_FORCE_INTEGRITY = 0x0080,
  ///< Image is NX compatible.
  IMAGE_DLL_CHARACTERISTICS_NX_COMPAT = 0x0100,
  /// Isolation aware, but do not isolate the image.
  IMAGE_DLL_CHARACTERISTICS_NO_ISOLATION = 0x0200,
  /// Does not use structured exception handling (SEH). No SEH handler may be
  /// called in this image.
  IMAGE_DLL_CHARACTERISTICS_NO_SEH = 0x0400,
  /// Do not bind the image.
  IMAGE_DLL_CHARACTERISTICS_NO_BIND = 0x0800,
  ///< Image should execute in an AppContainer.
  IMAGE_DLL_CHARACTERISTICS_APPCONTAINER = 0x1000,
  ///< A WDM driver.
  IMAGE_DLL_CHARACTERISTICS_WDM_DRIVER = 0x2000,
  ///< Image supports Control Flow Guard.
  IMAGE_DLL_CHARACTERISTICS_GUARD_CF = 0x4000,
  /// Terminal Server aware.
  IMAGE_DLL_CHARACTERISTICS_TERMINAL_SERVER_AWARE = 0x8000
};

enum ExtendedDLLCharacteristics : unsigned {
  /// Image is CET compatible
  IMAGE_DLL_CHARACTERISTICS_EX_CET_COMPAT = 0x0001
};

enum DebugType : unsigned {
  IMAGE_DEBUG_TYPE_UNKNOWN = 0,
  IMAGE_DEBUG_TYPE_COFF = 1,
  IMAGE_DEBUG_TYPE_CODEVIEW = 2,
  IMAGE_DEBUG_TYPE_FPO = 3,
  IMAGE_DEBUG_TYPE_MISC = 4,
  IMAGE_DEBUG_TYPE_EXCEPTION = 5,
  IMAGE_DEBUG_TYPE_FIXUP = 6,
  IMAGE_DEBUG_TYPE_OMAP_TO_SRC = 7,
  IMAGE_DEBUG_TYPE_OMAP_FROM_SRC = 8,
  IMAGE_DEBUG_TYPE_BORLAND = 9,
  IMAGE_DEBUG_TYPE_RESERVED10 = 10,
  IMAGE_DEBUG_TYPE_CLSID = 11,
  IMAGE_DEBUG_TYPE_VC_FEATURE = 12,
  IMAGE_DEBUG_TYPE_POGO = 13,
  IMAGE_DEBUG_TYPE_ILTCG = 14,
  IMAGE_DEBUG_TYPE_MPX = 15,
  IMAGE_DEBUG_TYPE_REPRO = 16,
  IMAGE_DEBUG_TYPE_EX_DLLCHARACTERISTICS = 20,
};

enum BaseRelocationType : unsigned {
  IMAGE_REL_BASED_ABSOLUTE = 0,
  IMAGE_REL_BASED_HIGH = 1,
  IMAGE_REL_BASED_LOW = 2,
  IMAGE_REL_BASED_HIGHLOW = 3,
  IMAGE_REL_BASED_HIGHADJ = 4,
  IMAGE_REL_BASED_MIPS_JMPADDR = 5,
  IMAGE_REL_BASED_ARM_MOV32A = 5,
  IMAGE_REL_BASED_ARM_MOV32T = 7,
  IMAGE_REL_BASED_MIPS_JMPADDR16 = 9,
  IMAGE_REL_BASED_DIR64 = 10
};

enum ImportType : unsigned {
  IMPORT_CODE = 0,
  IMPORT_DATA = 1,
  IMPORT_CONST = 2
};

enum ImportNameType : unsigned {
  /// Import is by ordinal. This indicates that the value in the Ordinal/Hint
  /// field of the import header is the import's ordinal. If this constant is
  /// not specified, then the Ordinal/Hint field should always be interpreted
  /// as the import's hint.
  IMPORT_ORDINAL = 0,
  /// The import name is identical to the public symbol name
  IMPORT_NAME = 1,
  /// The import name is the public symbol name, but skipping the leading ?,
  /// @, or optionally _.
  IMPORT_NAME_NOPREFIX = 2,
  /// The import name is the public symbol name, but skipping the leading ?,
  /// @, or optionally _, and truncating at the first @.
  IMPORT_NAME_UNDECORATE = 3,
  /// The import name is specified as a separate string in the import library
  /// object file.
  IMPORT_NAME_EXPORTAS = 4
};

enum class GuardFlags : uint32_t {
  /// Module performs control flow integrity checks using system-supplied
  /// support.
  CF_INSTRUMENTED = 0x100,
  /// Module performs control flow and write integrity checks.
  CFW_INSTRUMENTED = 0x200,
  /// Module contains valid control flow target metadata.
  CF_FUNCTION_TABLE_PRESENT = 0x400,
  /// Module does not make use of the /GS security cookie.
  SECURITY_COOKIE_UNUSED = 0x800,
  /// Module supports read only delay load IAT.
  PROTECT_DELAYLOAD_IAT = 0x1000,
  /// Delayload import table in its own .didat section (with nothing else in it)
  /// that can be freely reprotected.
  DELAYLOAD_IAT_IN_ITS_OWN_SECTION = 0x2000,
  /// Module contains suppressed export information. This also infers that the
  /// address taken IAT table is also present in the load config.
  CF_EXPORT_SUPPRESSION_INFO_PRESENT = 0x4000,
  /// Module enables suppression of exports.
  CF_ENABLE_EXPORT_SUPPRESSION = 0x8000,
  /// Module contains longjmp target information.
  CF_LONGJUMP_TABLE_PRESENT = 0x10000,
  /// Module contains EH continuation target information.
  EH_CONTINUATION_TABLE_PRESENT = 0x400000,
  /// Mask for the subfield that contains the stride of Control Flow Guard
  /// function table entries (that is, the additional count of bytes per table
  /// entry).
  CF_FUNCTION_TABLE_SIZE_MASK = 0xF0000000,
  CF_FUNCTION_TABLE_SIZE_5BYTES = 0x10000000,
  CF_FUNCTION_TABLE_SIZE_6BYTES = 0x20000000,
  CF_FUNCTION_TABLE_SIZE_7BYTES = 0x30000000,
  CF_FUNCTION_TABLE_SIZE_8BYTES = 0x40000000,
  CF_FUNCTION_TABLE_SIZE_9BYTES = 0x50000000,
  CF_FUNCTION_TABLE_SIZE_10BYTES = 0x60000000,
  CF_FUNCTION_TABLE_SIZE_11BYTES = 0x70000000,
  CF_FUNCTION_TABLE_SIZE_12BYTES = 0x80000000,
  CF_FUNCTION_TABLE_SIZE_13BYTES = 0x90000000,
  CF_FUNCTION_TABLE_SIZE_14BYTES = 0xA0000000,
  CF_FUNCTION_TABLE_SIZE_15BYTES = 0xB0000000,
  CF_FUNCTION_TABLE_SIZE_16BYTES = 0xC0000000,
  CF_FUNCTION_TABLE_SIZE_17BYTES = 0xD0000000,
  CF_FUNCTION_TABLE_SIZE_18BYTES = 0xE0000000,
  CF_FUNCTION_TABLE_SIZE_19BYTES = 0xF0000000,
};

struct ImportHeader {
  uint16_t Sig1; ///< Must be IMAGE_FILE_MACHINE_UNKNOWN (0).
  uint16_t Sig2; ///< Must be 0xFFFF.
  uint16_t Version;
  uint16_t Machine;
  uint32_t TimeDateStamp;
  uint32_t SizeOfData;
  uint16_t OrdinalHint;
  uint16_t TypeInfo;

  ImportType getType() const { return static_cast<ImportType>(TypeInfo & 0x3); }

  ImportNameType getNameType() const {
    return static_cast<ImportNameType>((TypeInfo & 0x1C) >> 2);
  }
};

enum CodeViewIdentifiers {
  DEBUG_SECTION_MAGIC = 0x4,
  DEBUG_HASHES_SECTION_MAGIC = 0x133C9C5
};

// These flags show up in the @feat.00 symbol. They appear to be some kind of
// compiler features bitfield read by link.exe.
enum Feat00Flags : uint32_t {
  // Object is compatible with /safeseh.
  SafeSEH = 0x1,
  // Object was compiled with /GS.
  GuardStack = 0x100,
  // Object was compiled with /sdl.
  SDL = 0x200,
  // Object was compiled with /guard:cf.
  GuardCF = 0x800,
  // Object was compiled with /guard:ehcont.
  GuardEHCont = 0x4000,
  // Object was compiled with /kernel.
  Kernel = 0x40000000,
};

enum Arm64ECThunkType : uint8_t {
  GuestExit = 0,
  Entry = 1,
  Exit = 4,
};

inline bool isReservedSectionNumber(int32_t SectionNumber) {
  return SectionNumber <= 0;
}

/// Encode section name based on string table offset.
/// The size of Out must be at least COFF::NameSize.
bool encodeSectionName(char *Out, uint64_t Offset);

} // End namespace COFF.
} // End namespace llvm.

#endif<|MERGE_RESOLUTION|>--- conflicted
+++ resolved
@@ -420,7 +420,6 @@
   IMAGE_REL_ARM64_REL32 = 0x0011,
 };
 
-<<<<<<< HEAD
 enum RelocationTypesPPC : unsigned {
   IMAGE_REL_PPC_ABSOLUTE = 0x0000,
   IMAGE_REL_PPC_ADDR64 = 0x0001,
@@ -440,7 +439,8 @@
   IMAGE_REL_PPC_SECRELLO = 0x0013,
   IMAGE_REL_PPC_GPREL = 0x0015,
   IMAGE_REL_PPC_TOKEN = 0x0016
-=======
+};
+
 enum RelocationTypesMips : unsigned {
   IMAGE_REL_MIPS_ABSOLUTE = 0x0000,
   IMAGE_REL_MIPS_REFHALF = 0x0001,
@@ -472,7 +472,6 @@
   IMAGE_DVRT_ARM64X_FIXUP_TYPE_ZEROFILL = 0,
   IMAGE_DVRT_ARM64X_FIXUP_TYPE_VALUE = 1,
   IMAGE_DVRT_ARM64X_FIXUP_TYPE_DELTA = 2,
->>>>>>> 8035d38d
 };
 
 enum COMDATType : uint8_t {
