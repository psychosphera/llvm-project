--- conflicted
+++ resolved
@@ -773,16 +773,11 @@
       Offset += COFF::RelocationSize * Sec->Relocations.size();
 
       for (auto &Relocation : Sec->Relocations) {
-<<<<<<< HEAD
         assert(Relocation.Symb && Relocation.Symb->getIndex() != -1);
-        Relocation.Data.SymbolTableIndex = Relocation.Symb->getIndex();
-=======
-        assert(Relocation.Symb->getIndex() != -1);
         if (Header.Machine != COFF::IMAGE_FILE_MACHINE_R4000 ||
             Relocation.Data.Type != COFF::IMAGE_REL_MIPS_PAIR) {
           Relocation.Data.SymbolTableIndex = Relocation.Symb->getIndex();
         }
->>>>>>> 8035d38d
       }
     }
 
@@ -987,15 +982,13 @@
 
   if (OWriter.TargetObjectWriter->recordRelocation(Fixup)) {
     Sec->Relocations.push_back(Reloc);
-<<<<<<< HEAD
     if (Reloc.Data.Type == COFF::IMAGE_REL_PPC_REFLO || Reloc.Data.Type == COFF::IMAGE_REL_PPC_REFHI) {
       COFFRelocation PairReloc;
       PairReloc.Data.Type = COFF::IMAGE_REL_PPC_PAIR;
       PairReloc.Data.SymbolTableIndex = 0;
       PairReloc.Symb = Reloc.Symb;
       Sec->Relocations.push_back(PairReloc);
-=======
-    if (Header.Machine == COFF::IMAGE_FILE_MACHINE_R4000 &&
+    } else if (Header.Machine == COFF::IMAGE_FILE_MACHINE_R4000 &&
         (Reloc.Data.Type == COFF::IMAGE_REL_MIPS_REFHI ||
          Reloc.Data.Type == COFF::IMAGE_REL_MIPS_SECRELHI)) {
       // IMAGE_REL_MIPS_REFHI and IMAGE_REL_MIPS_SECRELHI *must*
@@ -1003,7 +996,6 @@
       auto RelocPair = Reloc;
       RelocPair.Data.Type = COFF::IMAGE_REL_MIPS_PAIR;
       Sec->Relocations.push_back(RelocPair);
->>>>>>> 8035d38d
     }
   }
 }
