--- conflicted
+++ resolved
@@ -1021,11 +1021,7 @@
   // If we are using ROP Protection we need to save the LR here as we cannot
   // move the hashst instruction past the point where we get the stack frame.
   if (MustSaveLR && !HasFastMFLR &&
-<<<<<<< HEAD
-      (HasSTUX || !isInt<16>(FrameSize + LROffset))) {
-=======
       (HasSTUX || !isInt<16>(FrameSize + LROffset) || HasROPProtect))
->>>>>>> 8035d38d
     SaveLR(LROffset);
   }
 
@@ -1219,13 +1215,8 @@
   }
 
   // Save the LR now.
-<<<<<<< HEAD
-  if (!HasSTUX && MustSaveLR && !HasFastMFLR && isInt<16>(FrameSize + LROffset) && !isXbox360) {
-    dbgs() << "1204\n";
-=======
   if (!HasSTUX && MustSaveLR && !HasFastMFLR &&
-      isInt<16>(FrameSize + LROffset) && !HasROPProtect)
->>>>>>> 8035d38d
+      isInt<16>(FrameSize + LROffset) && !HasROPProtect && !isXbox360) {
     SaveLR(LROffset + FrameSize);
   }
 
