//===-- PPCRegisterInfo.cpp - PowerPC Register Information ----------------===//
//
// Part of the LLVM Project, under the Apache License v2.0 with LLVM Exceptions.
// See https://llvm.org/LICENSE.txt for license information.
// SPDX-License-Identifier: Apache-2.0 WITH LLVM-exception
//
//===----------------------------------------------------------------------===//
//
// This file contains the PowerPC implementation of the TargetRegisterInfo
// class.
//
//===----------------------------------------------------------------------===//

#include "PPCRegisterInfo.h"
#include "PPCFrameLowering.h"
#include "PPCInstrBuilder.h"
#include "PPCMachineFunctionInfo.h"
#include "PPCSubtarget.h"
#include "PPCTargetMachine.h"
#include "llvm/ADT/BitVector.h"
#include "llvm/ADT/Statistic.h"
#include "llvm/CodeGen/MachineFrameInfo.h"
#include "llvm/CodeGen/MachineFunction.h"
#include "llvm/CodeGen/MachineInstrBuilder.h"
#include "llvm/CodeGen/MachineModuleInfo.h"
#include "llvm/CodeGen/MachineRegisterInfo.h"
#include "llvm/CodeGen/RegisterScavenging.h"
#include "llvm/CodeGen/TargetFrameLowering.h"
#include "llvm/CodeGen/TargetInstrInfo.h"
#include "llvm/CodeGen/VirtRegMap.h"
#include "llvm/IR/CallingConv.h"
#include "llvm/IR/Function.h"
#include "llvm/IR/Type.h"
#include "llvm/Support/CommandLine.h"
#include "llvm/Support/Debug.h"
#include "llvm/Support/ErrorHandling.h"
#include "llvm/Support/MathExtras.h"
#include "llvm/Support/raw_ostream.h"
#include "llvm/Target/TargetMachine.h"
#include "llvm/Target/TargetOptions.h"
#include <cstdlib>

using namespace llvm;

#define DEBUG_TYPE "reginfo"

#define GET_REGINFO_TARGET_DESC
#include "PPCGenRegisterInfo.inc"

STATISTIC(InflateGPRC, "Number of gprc inputs for getLargestLegalClass");
STATISTIC(InflateGP8RC, "Number of g8rc inputs for getLargestLegalClass");

static cl::opt<bool>
EnableBasePointer("ppc-use-base-pointer", cl::Hidden, cl::init(true),
         cl::desc("Enable use of a base pointer for complex stack frames"));

static cl::opt<bool>
AlwaysBasePointer("ppc-always-use-base-pointer", cl::Hidden, cl::init(false),
         cl::desc("Force the use of a base pointer in every function"));

static cl::opt<bool>
EnableGPRToVecSpills("ppc-enable-gpr-to-vsr-spills", cl::Hidden, cl::init(false),
         cl::desc("Enable spills from gpr to vsr rather than stack"));

static cl::opt<bool>
StackPtrConst("ppc-stack-ptr-caller-preserved",
                cl::desc("Consider R1 caller preserved so stack saves of "
                         "caller preserved registers can be LICM candidates"),
                cl::init(true), cl::Hidden);

static cl::opt<unsigned>
MaxCRBitSpillDist("ppc-max-crbit-spill-dist",
                  cl::desc("Maximum search distance for definition of CR bit "
                           "spill on ppc"),
                  cl::Hidden, cl::init(100));

// Copies/moves of physical accumulators are expensive operations
// that should be avoided whenever possible. MMA instructions are
// meant to be used in performance-sensitive computational kernels.
// This option is provided, at least for the time being, to give the
// user a tool to detect this expensive operation and either rework
// their code or report a compiler bug if that turns out to be the
// cause.
#ifndef NDEBUG
static cl::opt<bool>
ReportAccMoves("ppc-report-acc-moves",
               cl::desc("Emit information about accumulator register spills "
                        "and copies"),
               cl::Hidden, cl::init(false));
#endif

extern cl::opt<bool> DisableAutoPairedVecSt;

static unsigned offsetMinAlignForOpcode(unsigned OpC);

PPCRegisterInfo::PPCRegisterInfo(const PPCTargetMachine &TM)
  : PPCGenRegisterInfo(TM.isPPC64() ? PPC::LR8 : PPC::LR,
                       TM.isPPC64() ? 0 : 1,
                       TM.isPPC64() ? 0 : 1),
    TM(TM) {
  ImmToIdxMap[PPC::LD]   = PPC::LDX;    ImmToIdxMap[PPC::STD]  = PPC::STDX;
  ImmToIdxMap[PPC::LBZ]  = PPC::LBZX;   ImmToIdxMap[PPC::STB]  = PPC::STBX;
  ImmToIdxMap[PPC::LHZ]  = PPC::LHZX;   ImmToIdxMap[PPC::LHA]  = PPC::LHAX;
  ImmToIdxMap[PPC::LWZ]  = PPC::LWZX;   ImmToIdxMap[PPC::LWA]  = PPC::LWAX;
  ImmToIdxMap[PPC::LFS]  = PPC::LFSX;   ImmToIdxMap[PPC::LFD]  = PPC::LFDX;
  ImmToIdxMap[PPC::STH]  = PPC::STHX;   ImmToIdxMap[PPC::STW]  = PPC::STWX;
  ImmToIdxMap[PPC::STFS] = PPC::STFSX;  ImmToIdxMap[PPC::STFD] = PPC::STFDX;
  ImmToIdxMap[PPC::ADDI] = PPC::ADD4;
  ImmToIdxMap[PPC::LWA_32] = PPC::LWAX_32;

  // 64-bit
  ImmToIdxMap[PPC::LHA8] = PPC::LHAX8; ImmToIdxMap[PPC::LBZ8] = PPC::LBZX8;
  ImmToIdxMap[PPC::LHZ8] = PPC::LHZX8; ImmToIdxMap[PPC::LWZ8] = PPC::LWZX8;
  ImmToIdxMap[PPC::STB8] = PPC::STBX8; ImmToIdxMap[PPC::STH8] = PPC::STHX8;
  ImmToIdxMap[PPC::STW8] = PPC::STWX8; ImmToIdxMap[PPC::STDU] = PPC::STDUX;
  ImmToIdxMap[PPC::ADDI8] = PPC::ADD8;
  ImmToIdxMap[PPC::LQ] = PPC::LQX_PSEUDO;
  ImmToIdxMap[PPC::STQ] = PPC::STQX_PSEUDO;

  // VSX
  ImmToIdxMap[PPC::DFLOADf32] = PPC::LXSSPX;
  ImmToIdxMap[PPC::DFLOADf64] = PPC::LXSDX;
  ImmToIdxMap[PPC::SPILLTOVSR_LD] = PPC::SPILLTOVSR_LDX;
  ImmToIdxMap[PPC::SPILLTOVSR_ST] = PPC::SPILLTOVSR_STX;
  ImmToIdxMap[PPC::DFSTOREf32] = PPC::STXSSPX;
  ImmToIdxMap[PPC::DFSTOREf64] = PPC::STXSDX;
  ImmToIdxMap[PPC::LXV] = PPC::LXVX;
  ImmToIdxMap[PPC::LXSD] = PPC::LXSDX;
  ImmToIdxMap[PPC::LXSSP] = PPC::LXSSPX;
  ImmToIdxMap[PPC::STXV] = PPC::STXVX;
  ImmToIdxMap[PPC::STXSD] = PPC::STXSDX;
  ImmToIdxMap[PPC::STXSSP] = PPC::STXSSPX;

  // SPE
  ImmToIdxMap[PPC::EVLDD] = PPC::EVLDDX;
  ImmToIdxMap[PPC::EVSTDD] = PPC::EVSTDDX;
  ImmToIdxMap[PPC::SPESTW] = PPC::SPESTWX;
  ImmToIdxMap[PPC::SPELWZ] = PPC::SPELWZX;

  // Power10
  ImmToIdxMap[PPC::PLBZ]   = PPC::LBZX; ImmToIdxMap[PPC::PLBZ8]   = PPC::LBZX8;
  ImmToIdxMap[PPC::PLHZ]   = PPC::LHZX; ImmToIdxMap[PPC::PLHZ8]   = PPC::LHZX8;
  ImmToIdxMap[PPC::PLHA]   = PPC::LHAX; ImmToIdxMap[PPC::PLHA8]   = PPC::LHAX8;
  ImmToIdxMap[PPC::PLWZ]   = PPC::LWZX; ImmToIdxMap[PPC::PLWZ8]   = PPC::LWZX8;
  ImmToIdxMap[PPC::PLWA]   = PPC::LWAX; ImmToIdxMap[PPC::PLWA8]   = PPC::LWAX;
  ImmToIdxMap[PPC::PLD]    = PPC::LDX;  ImmToIdxMap[PPC::PSTD]   = PPC::STDX;

  ImmToIdxMap[PPC::PSTB]   = PPC::STBX; ImmToIdxMap[PPC::PSTB8]   = PPC::STBX8;
  ImmToIdxMap[PPC::PSTH]   = PPC::STHX; ImmToIdxMap[PPC::PSTH8]   = PPC::STHX8;
  ImmToIdxMap[PPC::PSTW]   = PPC::STWX; ImmToIdxMap[PPC::PSTW8]   = PPC::STWX8;

  ImmToIdxMap[PPC::PLFS]   = PPC::LFSX; ImmToIdxMap[PPC::PSTFS]   = PPC::STFSX;
  ImmToIdxMap[PPC::PLFD]   = PPC::LFDX; ImmToIdxMap[PPC::PSTFD]   = PPC::STFDX;
  ImmToIdxMap[PPC::PLXSSP] = PPC::LXSSPX; ImmToIdxMap[PPC::PSTXSSP] = PPC::STXSSPX;
  ImmToIdxMap[PPC::PLXSD]  = PPC::LXSDX; ImmToIdxMap[PPC::PSTXSD]  = PPC::STXSDX;
  ImmToIdxMap[PPC::PLXV]   = PPC::LXVX; ImmToIdxMap[PPC::PSTXV]  = PPC::STXVX;

  ImmToIdxMap[PPC::LXVP]   = PPC::LXVPX;
  ImmToIdxMap[PPC::STXVP]  = PPC::STXVPX;
  ImmToIdxMap[PPC::PLXVP]  = PPC::LXVPX;
  ImmToIdxMap[PPC::PSTXVP] = PPC::STXVPX;
}

/// getPointerRegClass - Return the register class to use to hold pointers.
/// This is used for addressing modes.
const TargetRegisterClass *
PPCRegisterInfo::getPointerRegClass(const MachineFunction &MF, unsigned Kind)
                                                                       const {
  // Note that PPCInstrInfo::foldImmediate also directly uses this Kind value
  // when it checks for ZERO folding.
  if (Kind == 1) {
    if (TM.isPPC64())
      return &PPC::G8RC_NOX0RegClass;
    return &PPC::GPRC_NOR0RegClass;
  }

  if (TM.isPPC64())
    return &PPC::G8RCRegClass;
  return &PPC::GPRCRegClass;
}

const MCPhysReg*
PPCRegisterInfo::getCalleeSavedRegs(const MachineFunction *MF) const {
  const PPCSubtarget &Subtarget = MF->getSubtarget<PPCSubtarget>();
  if (MF->getFunction().getCallingConv() == CallingConv::AnyReg) {
    if (!TM.isPPC64() && Subtarget.isAIXABI())
      report_fatal_error("AnyReg unimplemented on 32-bit AIX.");
    if (Subtarget.hasVSX()) {
      if (Subtarget.pairedVectorMemops())
        return CSR_64_AllRegs_VSRP_SaveList;
      if (Subtarget.isAIXABI() && !TM.getAIXExtendedAltivecABI())
        return CSR_64_AllRegs_AIX_Dflt_VSX_SaveList;
      return CSR_64_AllRegs_VSX_SaveList;
    }
    if (Subtarget.hasAltivec()) {
      if (Subtarget.isAIXABI() && !TM.getAIXExtendedAltivecABI())
        return CSR_64_AllRegs_AIX_Dflt_Altivec_SaveList;
      return CSR_64_AllRegs_Altivec_SaveList;
    }
    return CSR_64_AllRegs_SaveList;
  }

  // On PPC64, we might need to save r2 (but only if it is not reserved).
  // We do not need to treat R2 as callee-saved when using PC-Relative calls
  // because any direct uses of R2 will cause it to be reserved. If the function
  // is a leaf or the only uses of R2 are implicit uses for calls, the calls
  // will use the @notoc relocation which will cause this function to set the
  // st_other bit to 1, thereby communicating to its caller that it arbitrarily
  // clobbers the TOC.
  bool SaveR2 = Subtarget.isTargetXbox360() ? false 
                : MF->getRegInfo().isAllocatable(Subtarget.getTOCPointerRegister()) &&
                  !Subtarget.isUsingPCRelativeCalls();

  // Cold calling convention CSRs.
  if (MF->getFunction().getCallingConv() == CallingConv::Cold) {
    if (Subtarget.isAIXABI())
      report_fatal_error("Cold calling unimplemented on AIX.");
    if (TM.isPPC64()) {
      if (Subtarget.pairedVectorMemops())
        return SaveR2 ? CSR_SVR64_ColdCC_R2_VSRP_SaveList
                      : CSR_SVR64_ColdCC_VSRP_SaveList;
      if (Subtarget.hasAltivec())
        return SaveR2 ? CSR_SVR64_ColdCC_R2_Altivec_SaveList
                      : CSR_SVR64_ColdCC_Altivec_SaveList;
      return SaveR2 ? CSR_SVR64_ColdCC_R2_SaveList
                    : CSR_SVR64_ColdCC_SaveList;
    }
    // 32-bit targets.
    if (Subtarget.pairedVectorMemops())
      return CSR_SVR32_ColdCC_VSRP_SaveList;
    else if (Subtarget.hasAltivec())
      return CSR_SVR32_ColdCC_Altivec_SaveList;
    else if (Subtarget.hasSPE())
      return CSR_SVR32_ColdCC_SPE_SaveList;
    return CSR_SVR32_ColdCC_SaveList;
  }
  // Standard calling convention CSRs.
  if (TM.isPPC64()) {
    if (Subtarget.pairedVectorMemops()) {
      if (Subtarget.isAIXABI()) {
        if (!TM.getAIXExtendedAltivecABI())
          return SaveR2 ? CSR_PPC64_R2_SaveList : CSR_PPC64_SaveList;
        return SaveR2 ? CSR_AIX64_R2_VSRP_SaveList : CSR_AIX64_VSRP_SaveList;
      }
      return SaveR2 ? CSR_SVR464_R2_VSRP_SaveList : CSR_SVR464_VSRP_SaveList;
    }
    if (Subtarget.hasAltivec() &&
        (!Subtarget.isAIXABI() || TM.getAIXExtendedAltivecABI())) {
      return SaveR2 ? CSR_PPC64_R2_Altivec_SaveList
                    : CSR_PPC64_Altivec_SaveList;
    }
    return SaveR2 ? CSR_PPC64_R2_SaveList : CSR_PPC64_SaveList;
  }
  // 32-bit targets.
  if (Subtarget.isAIXABI()) {
    if (Subtarget.pairedVectorMemops())
      return TM.getAIXExtendedAltivecABI() ? CSR_AIX32_VSRP_SaveList
                                           : CSR_AIX32_SaveList;
    if (Subtarget.hasAltivec())
      return TM.getAIXExtendedAltivecABI() ? CSR_AIX32_Altivec_SaveList
                                           : CSR_AIX32_SaveList;
    return CSR_AIX32_SaveList;
  }
  if (Subtarget.pairedVectorMemops())
    return CSR_SVR432_VSRP_SaveList;
  if (Subtarget.hasAltivec())
    return CSR_SVR432_Altivec_SaveList;
  else if (Subtarget.hasSPE()) {
    if (TM.isPositionIndependent() && !TM.isPPC64())
      return CSR_SVR432_SPE_NO_S30_31_SaveList;
    return CSR_SVR432_SPE_SaveList;
   }
  return CSR_SVR432_SaveList;
}

const uint32_t *
PPCRegisterInfo::getCallPreservedMask(const MachineFunction &MF,
                                      CallingConv::ID CC) const {
  const PPCSubtarget &Subtarget = MF.getSubtarget<PPCSubtarget>();
  if (CC == CallingConv::AnyReg) {
    if (Subtarget.hasVSX()) {
      if (Subtarget.pairedVectorMemops())
        return CSR_64_AllRegs_VSRP_RegMask;
      if (Subtarget.isAIXABI() && !TM.getAIXExtendedAltivecABI())
        return CSR_64_AllRegs_AIX_Dflt_VSX_RegMask;
      return CSR_64_AllRegs_VSX_RegMask;
    }
    if (Subtarget.hasAltivec()) {
      if (Subtarget.isAIXABI() && !TM.getAIXExtendedAltivecABI())
        return CSR_64_AllRegs_AIX_Dflt_Altivec_RegMask;
      return CSR_64_AllRegs_Altivec_RegMask;
    }
    return CSR_64_AllRegs_RegMask;
  }

  if (Subtarget.isAIXABI()) {
    if (Subtarget.pairedVectorMemops()) {
      if (!TM.getAIXExtendedAltivecABI())
        return TM.isPPC64() ? CSR_PPC64_RegMask : CSR_AIX32_RegMask;
      return TM.isPPC64() ? CSR_AIX64_VSRP_RegMask : CSR_AIX32_VSRP_RegMask;
    }
    return TM.isPPC64()
               ? ((Subtarget.hasAltivec() && TM.getAIXExtendedAltivecABI())
                      ? CSR_PPC64_Altivec_RegMask
                      : CSR_PPC64_RegMask)
               : ((Subtarget.hasAltivec() && TM.getAIXExtendedAltivecABI())
                      ? CSR_AIX32_Altivec_RegMask
                      : CSR_AIX32_RegMask);
  }

  if (CC == CallingConv::Cold) {
    if (TM.isPPC64())
      return Subtarget.pairedVectorMemops()
                 ? CSR_SVR64_ColdCC_VSRP_RegMask
                 : (Subtarget.hasAltivec() ? CSR_SVR64_ColdCC_Altivec_RegMask
                                           : CSR_SVR64_ColdCC_RegMask);
    else
      return Subtarget.pairedVectorMemops()
                 ? CSR_SVR32_ColdCC_VSRP_RegMask
                 : (Subtarget.hasAltivec()
                        ? CSR_SVR32_ColdCC_Altivec_RegMask
                        : (Subtarget.hasSPE() ? CSR_SVR32_ColdCC_SPE_RegMask
                                              : CSR_SVR32_ColdCC_RegMask));
  }

  if (TM.isPPC64())
    return Subtarget.pairedVectorMemops()
               ? CSR_SVR464_VSRP_RegMask
               : (Subtarget.hasAltivec() ? CSR_PPC64_Altivec_RegMask
                                         : CSR_PPC64_RegMask);
  else
    return Subtarget.pairedVectorMemops()
               ? CSR_SVR432_VSRP_RegMask
               : (Subtarget.hasAltivec()
                      ? CSR_SVR432_Altivec_RegMask
                      : (Subtarget.hasSPE()
                             ? (TM.isPositionIndependent()
                                     ? CSR_SVR432_SPE_NO_S30_31_RegMask
                                     : CSR_SVR432_SPE_RegMask)
                             : CSR_SVR432_RegMask));
}

const uint32_t*
PPCRegisterInfo::getNoPreservedMask() const {
  return CSR_NoRegs_RegMask;
}

void PPCRegisterInfo::adjustStackMapLiveOutMask(uint32_t *Mask) const {
  for (unsigned PseudoReg : {PPC::ZERO, PPC::ZERO8, PPC::RM})
    Mask[PseudoReg / 32] &= ~(1u << (PseudoReg % 32));
}

BitVector PPCRegisterInfo::getReservedRegs(const MachineFunction &MF) const {
  BitVector Reserved(getNumRegs());
  const PPCSubtarget &Subtarget = MF.getSubtarget<PPCSubtarget>();
  const PPCFrameLowering *TFI = getFrameLowering(MF);

  // The ZERO register is not really a register, but the representation of r0
  // when used in instructions that treat r0 as the constant 0.
  markSuperRegs(Reserved, PPC::ZERO);

  // The FP register is also not really a register, but is the representation
  // of the frame pointer register used by ISD::FRAMEADDR.
  markSuperRegs(Reserved, PPC::FP);

  // The BP register is also not really a register, but is the representation
  // of the base pointer register used by setjmp.
  markSuperRegs(Reserved, PPC::BP);

  // The counter registers must be reserved so that counter-based loops can
  // be correctly formed (and the mtctr instructions are not DCE'd).
  markSuperRegs(Reserved, PPC::CTR);
  markSuperRegs(Reserved, PPC::CTR8);

  markSuperRegs(Reserved, PPC::R1);
  markSuperRegs(Reserved, PPC::LR);
  markSuperRegs(Reserved, PPC::LR8);
  markSuperRegs(Reserved, PPC::RM);

  markSuperRegs(Reserved, PPC::VRSAVE);

  const PPCFunctionInfo *FuncInfo = MF.getInfo<PPCFunctionInfo>();
  bool UsesTOCBasePtr = FuncInfo->usesTOCBasePtr();
  // The SVR4 ABI reserves r2 and r13
  if (Subtarget.isSVR4ABI() || Subtarget.isAIXABI()) {
    // We only reserve r2 if we need to use the TOC pointer. If we have no
    // explicit uses of the TOC pointer (meaning we're a leaf function with
    // no constant-pool loads, etc.) and we have no potential uses inside an
    // inline asm block, then we can treat r2 has an ordinary callee-saved
    // register.
    if (!TM.isPPC64() || UsesTOCBasePtr || MF.hasInlineAsm())
      markSuperRegs(Reserved, PPC::R2); // System-reserved register.

<<<<<<< HEAD
  // Always reserve r2 on AIX and Xbox 360 for now.
  // TODO: Make r2 allocatable on AIX/XCOFF and Xbox360/WinCOFF for some leaf functions.
  if (Subtarget.isAIXABI() || Subtarget.isTargetXbox360())
    markSuperRegs(Reserved, PPC::R2);  // System-reserved register
=======
    if (Subtarget.isSVR4ABI())
      markSuperRegs(Reserved, PPC::R13); // Small Data Area pointer register.
  }
>>>>>>> 8035d38d

  // On PPC64, r13 is the thread pointer. Never allocate this register.
  if (TM.isPPC64())
    markSuperRegs(Reserved, PPC::R13);

  if (TFI->needsFP(MF))
    markSuperRegs(Reserved, PPC::R31);

  bool IsPositionIndependent = TM.isPositionIndependent();
  if (hasBasePointer(MF)) {
    if (Subtarget.is32BitELFABI() && IsPositionIndependent)
      markSuperRegs(Reserved, PPC::R29);
    else
      markSuperRegs(Reserved, PPC::R30);
  }

  if (Subtarget.is32BitELFABI() && IsPositionIndependent)
    markSuperRegs(Reserved, PPC::R30);

  // Reserve Altivec registers when Altivec is unavailable.
  if (!Subtarget.hasAltivec()) {
    for (MCRegister Reg : PPC::VRRCRegClass)
      markSuperRegs(Reserved, Reg);
    for (MCRegister Reg : PPC::VR128RCRegClass)
      markSuperRegs(Reserved, Reg);
  }

  if (Subtarget.isAIXABI() && Subtarget.hasAltivec() &&
      !TM.getAIXExtendedAltivecABI()) {
    //  In the AIX default Altivec ABI, vector registers VR20-VR31 are reserved
    //  and cannot be used.
    for (auto Reg : CSR_Altivec_SaveList) {
      if (Reg == 0)
        break;
      markSuperRegs(Reserved, Reg);
      for (MCRegAliasIterator AS(Reg, this, true); AS.isValid(); ++AS) {
        Reserved.set(*AS);
      }
    }
  }

  assert(checkAllSuperRegsMarked(Reserved));
  return Reserved;
}

bool PPCRegisterInfo::isAsmClobberable(const MachineFunction &MF,
                                       MCRegister PhysReg) const {
  // CTR and LR registers are always reserved, but they are asm clobberable.
  if (PhysReg == PPC::CTR || PhysReg == PPC::CTR8 || PhysReg == PPC::LR ||
      PhysReg == PPC::LR8)
    return true;

  return !getReservedRegs(MF).test(PhysReg);
}

bool PPCRegisterInfo::requiresFrameIndexScavenging(const MachineFunction &MF) const {
  const PPCSubtarget &Subtarget = MF.getSubtarget<PPCSubtarget>();
  const PPCInstrInfo *InstrInfo =  Subtarget.getInstrInfo();
  const MachineFrameInfo &MFI = MF.getFrameInfo();
  const std::vector<CalleeSavedInfo> &Info = MFI.getCalleeSavedInfo();

  LLVM_DEBUG(dbgs() << "requiresFrameIndexScavenging for " << MF.getName()
                    << ".\n");
  // If the callee saved info is invalid we have to default to true for safety.
  if (!MFI.isCalleeSavedInfoValid()) {
    LLVM_DEBUG(dbgs() << "TRUE - Invalid callee saved info.\n");
    return true;
  }

  // We will require the use of X-Forms because the frame is larger than what
  // can be represented in signed 16 bits that fit in the immediate of a D-Form.
  // If we need an X-Form then we need a register to store the address offset.
  unsigned FrameSize = MFI.getStackSize();
  // Signed 16 bits means that the FrameSize cannot be more than 15 bits.
  if (FrameSize & ~0x7FFF) {
    LLVM_DEBUG(dbgs() << "TRUE - Frame size is too large for D-Form.\n");
    return true;
  }

  // The callee saved info is valid so it can be traversed.
  // Checking for registers that need saving that do not have load or store
  // forms where the address offset is an immediate.
  for (const CalleeSavedInfo &CSI : Info) {
    // If the spill is to a register no scavenging is required.
    if (CSI.isSpilledToReg())
      continue;

    int FrIdx = CSI.getFrameIdx();
    Register Reg = CSI.getReg();

    const TargetRegisterClass *RC = getMinimalPhysRegClass(Reg);
    unsigned Opcode = InstrInfo->getStoreOpcodeForSpill(RC);
    if (!MFI.isFixedObjectIndex(FrIdx)) {
      // This is not a fixed object. If it requires alignment then we may still
      // need to use the XForm.
      if (offsetMinAlignForOpcode(Opcode) > 1) {
        LLVM_DEBUG(dbgs() << "Memory Operand: " << InstrInfo->getName(Opcode)
                          << " for register " << printReg(Reg, this) << ".\n");
        LLVM_DEBUG(dbgs() << "TRUE - Not fixed frame object that requires "
                          << "alignment.\n");
        return true;
      }
    }

    // This is eiher:
    // 1) A fixed frame index object which we know are aligned so
    // as long as we have a valid DForm/DSForm/DQForm (non XForm) we don't
    // need to consider the alignment here.
    // 2) A not fixed object but in that case we now know that the min required
    // alignment is no more than 1 based on the previous check.
    if (InstrInfo->isXFormMemOp(Opcode)) {
      LLVM_DEBUG(dbgs() << "Memory Operand: " << InstrInfo->getName(Opcode)
                        << " for register " << printReg(Reg, this) << ".\n");
      LLVM_DEBUG(dbgs() << "TRUE - Memory operand is X-Form.\n");
      return true;
    }

    // This is a spill/restore of a quadword.
    if ((Opcode == PPC::RESTORE_QUADWORD) || (Opcode == PPC::SPILL_QUADWORD)) {
      LLVM_DEBUG(dbgs() << "Memory Operand: " << InstrInfo->getName(Opcode)
                        << " for register " << printReg(Reg, this) << ".\n");
      LLVM_DEBUG(dbgs() << "TRUE - Memory operand is a quadword.\n");
      return true;
    }
  }
  LLVM_DEBUG(dbgs() << "FALSE - Scavenging is not required.\n");
  return false;
}

bool PPCRegisterInfo::requiresVirtualBaseRegisters(
    const MachineFunction &MF) const {
  const PPCSubtarget &Subtarget = MF.getSubtarget<PPCSubtarget>();
  // Do not use virtual base registers when ROP protection is turned on.
  // Virtual base registers break the layout of the local variable space and may
  // push the ROP Hash location past the 512 byte range of the ROP store
  // instruction.
  return !Subtarget.hasROPProtect();
}

bool PPCRegisterInfo::isCallerPreservedPhysReg(MCRegister PhysReg,
                                               const MachineFunction &MF) const {
  assert(PhysReg.isPhysical());
  const PPCSubtarget &Subtarget = MF.getSubtarget<PPCSubtarget>();
  const MachineFrameInfo &MFI = MF.getFrameInfo();

  if (!Subtarget.is64BitELFABI() && !Subtarget.isAIXABI() && !Subtarget.isTargetXbox360())
    return false;
  // Subtarget.getTOCPointerRegister() will throw an assertion for Xbox 360 since it doesn't use TOC
  if (Subtarget.isTargetXbox360() || PhysReg == Subtarget.getTOCPointerRegister())
    // X2/R2 is guaranteed to be preserved within a function if it is reserved.
    // The reason it's reserved is that it's the TOC pointer (and the function
    // uses the TOC). In functions where it isn't reserved (i.e. leaf functions
    // with no TOC access), we can't claim that it is preserved.
    return (getReservedRegs(MF).test(PhysReg));
  if (StackPtrConst && PhysReg == Subtarget.getStackPointerRegister() &&
      !MFI.hasVarSizedObjects() && !MFI.hasOpaqueSPAdjustment())
    // The value of the stack pointer does not change within a function after
    // the prologue and before the epilogue if there are no dynamic allocations
    // and no inline asm which clobbers X1/R1.
    return true;
  return false;
}

bool PPCRegisterInfo::getRegAllocationHints(Register VirtReg,
                                            ArrayRef<MCPhysReg> Order,
                                            SmallVectorImpl<MCPhysReg> &Hints,
                                            const MachineFunction &MF,
                                            const VirtRegMap *VRM,
                                            const LiveRegMatrix *Matrix) const {
  const MachineRegisterInfo *MRI = &MF.getRegInfo();

  // Call the base implementation first to set any hints based on the usual
  // heuristics and decide what the return value should be. We want to return
  // the same value returned by the base implementation. If the base
  // implementation decides to return true and force the allocation then we
  // will leave it as such. On the other hand if the base implementation
  // decides to return false the following code will not force the allocation
  // as we are just looking to provide a hint.
  bool BaseImplRetVal = TargetRegisterInfo::getRegAllocationHints(
      VirtReg, Order, Hints, MF, VRM, Matrix);

  // Don't use the allocation hints for ISAFuture.
  // The WACC registers used in ISAFuture are unlike the ACC registers on
  // Power 10 and so this logic to register allocation hints does not apply.
  if (MF.getSubtarget<PPCSubtarget>().isISAFuture())
    return BaseImplRetVal;

  // We are interested in instructions that copy values to ACC/UACC.
  // The copy into UACC will be simply a COPY to a subreg so we
  // want to allocate the corresponding physical subreg for the source.
  // The copy into ACC will be a BUILD_UACC so we want to allocate
  // the same number UACC for the source.
  const TargetRegisterClass *RegClass = MRI->getRegClass(VirtReg);
  for (MachineInstr &Use : MRI->reg_nodbg_instructions(VirtReg)) {
    const MachineOperand *ResultOp = nullptr;
    Register ResultReg;
    switch (Use.getOpcode()) {
    case TargetOpcode::COPY: {
      ResultOp = &Use.getOperand(0);
      ResultReg = ResultOp->getReg();
      if (ResultReg.isVirtual() &&
          MRI->getRegClass(ResultReg)->contains(PPC::UACC0) &&
          VRM->hasPhys(ResultReg)) {
        Register UACCPhys = VRM->getPhys(ResultReg);
        Register HintReg;
        if (RegClass->contains(PPC::VSRp0)) {
          HintReg = getSubReg(UACCPhys, ResultOp->getSubReg());
          // Ensure that the hint is a VSRp register.
          if (HintReg >= PPC::VSRp0 && HintReg <= PPC::VSRp31)
            Hints.push_back(HintReg);
        } else if (RegClass->contains(PPC::ACC0)) {
          HintReg = PPC::ACC0 + (UACCPhys - PPC::UACC0);
          if (HintReg >= PPC::ACC0 && HintReg <= PPC::ACC7)
            Hints.push_back(HintReg);
        }
      }
      break;
    }
    case PPC::BUILD_UACC: {
      ResultOp = &Use.getOperand(0);
      ResultReg = ResultOp->getReg();
      if (MRI->getRegClass(ResultReg)->contains(PPC::ACC0) &&
          VRM->hasPhys(ResultReg)) {
        Register ACCPhys = VRM->getPhys(ResultReg);
        assert((ACCPhys >= PPC::ACC0 && ACCPhys <= PPC::ACC7) &&
               "Expecting an ACC register for BUILD_UACC.");
        Register HintReg = PPC::UACC0 + (ACCPhys - PPC::ACC0);
        Hints.push_back(HintReg);
      }
      break;
    }
    }
  }
  return BaseImplRetVal;
}

unsigned PPCRegisterInfo::getRegPressureLimit(const TargetRegisterClass *RC,
                                              MachineFunction &MF) const {
  const PPCFrameLowering *TFI = getFrameLowering(MF);
  const unsigned DefaultSafety = 1;

  switch (RC->getID()) {
  default:
    return 0;
  case PPC::G8RC_NOX0RegClassID:
  case PPC::GPRC_NOR0RegClassID:
  case PPC::SPERCRegClassID:
  case PPC::G8RCRegClassID:
  case PPC::GPRCRegClassID: {
    unsigned FP = TFI->hasFP(MF) ? 1 : 0;
    return 32 - FP - DefaultSafety;
  }
  case PPC::F4RCRegClassID:
  case PPC::F8RCRegClassID:
  case PPC::VSLRCRegClassID:
    return 32 - DefaultSafety;
  case PPC::VFRCRegClassID:
  case PPC::VRRCRegClassID: {
    const PPCSubtarget &Subtarget = MF.getSubtarget<PPCSubtarget>();
    // Vector registers VR20-VR31 are reserved and cannot be used in the default
    // Altivec ABI on AIX.
    if (!TM.getAIXExtendedAltivecABI() && Subtarget.isAIXABI())
      return 20 - DefaultSafety;
  }
    return 32 - DefaultSafety;
  case PPC::VSFRCRegClassID:
  case PPC::VSSRCRegClassID:
  case PPC::VSRCRegClassID: {
    const PPCSubtarget &Subtarget = MF.getSubtarget<PPCSubtarget>();
    if (!TM.getAIXExtendedAltivecABI() && Subtarget.isAIXABI())
      // Vector registers VR20-VR31 are reserved and cannot be used in the
      // default Altivec ABI on AIX.
      return 52 - DefaultSafety;
  }
    return 64 - DefaultSafety;
  case PPC::VR128RCRegClassID: {
    const PPCSubtarget &Subtarget = MF.getSubtarget<PPCSubtarget>();
    assert(Subtarget.isTargetXbox360() && "Only Xbox 360 uses VMX128.");
    return 128 - DefaultSafety;
  }
  case PPC::CRRCRegClassID:
    return 8 - DefaultSafety;
  }
}

const TargetRegisterClass *
PPCRegisterInfo::getLargestLegalSuperClass(const TargetRegisterClass *RC,
                                           const MachineFunction &MF) const {
  const PPCSubtarget &Subtarget = MF.getSubtarget<PPCSubtarget>();
  const auto *DefaultSuperclass =
      TargetRegisterInfo::getLargestLegalSuperClass(RC, MF);
  if (Subtarget.hasVSX()) {
    // With VSX, we can inflate various sub-register classes to the full VSX
    // register set.

    // For Power9 we allow the user to enable GPR to vector spills.
    // FIXME: Currently limited to spilling GP8RC. A follow on patch will add
    // support to spill GPRC.
    if (TM.isELFv2ABI() || Subtarget.isAIXABI()) {
      if (Subtarget.hasP9Vector() && EnableGPRToVecSpills &&
          RC == &PPC::G8RCRegClass) {
        InflateGP8RC++;
        return &PPC::SPILLTOVSRRCRegClass;
      }
      if (RC == &PPC::GPRCRegClass && EnableGPRToVecSpills)
        InflateGPRC++;
    }

    for (unsigned SuperID : RC->superclasses()) {
      if (getRegSizeInBits(*getRegClass(SuperID)) != getRegSizeInBits(*RC))
        continue;

      switch (SuperID) {
      case PPC::VSSRCRegClassID:
        return Subtarget.hasP8Vector() ? getRegClass(SuperID)
                                       : DefaultSuperclass;
      case PPC::VSFRCRegClassID:
      case PPC::VSRCRegClassID:
        return getRegClass(SuperID);
      case PPC::VSRpRCRegClassID:
        return Subtarget.pairedVectorMemops() ? getRegClass(SuperID)
                                              : DefaultSuperclass;
      case PPC::ACCRCRegClassID:
      case PPC::UACCRCRegClassID:
        return Subtarget.hasMMA() ? getRegClass(SuperID) : DefaultSuperclass;
      }
    }
  }

  return DefaultSuperclass;
}

//===----------------------------------------------------------------------===//
// Stack Frame Processing methods
//===----------------------------------------------------------------------===//

/// lowerDynamicAlloc - Generate the code for allocating an object in the
/// current frame.  The sequence of code will be in the general form
///
///   addi   R0, SP, \#frameSize ; get the address of the previous frame
///   stwxu  R0, SP, Rnegsize   ; add and update the SP with the negated size
///   addi   Rnew, SP, \#maxCalFrameSize ; get the top of the allocation
///
void PPCRegisterInfo::lowerDynamicAlloc(MachineBasicBlock::iterator II) const {
  // Get the instruction.
  MachineInstr &MI = *II;
  // Get the instruction's basic block.
  MachineBasicBlock &MBB = *MI.getParent();
  // Get the basic block's function.
  MachineFunction &MF = *MBB.getParent();
  // Get the frame info.
  MachineFrameInfo &MFI = MF.getFrameInfo();
  const PPCSubtarget &Subtarget = MF.getSubtarget<PPCSubtarget>();
  // Get the instruction info.
  const TargetInstrInfo &TII = *Subtarget.getInstrInfo();
  // Determine whether 64-bit pointers are used.
  bool LP64 = TM.isPPC64();
  DebugLoc dl = MI.getDebugLoc();

  // Get the maximum call stack size.
  unsigned maxCallFrameSize = MFI.getMaxCallFrameSize();
  Align MaxAlign = MFI.getMaxAlign();
  assert(isAligned(MaxAlign, maxCallFrameSize) &&
         "Maximum call-frame size not sufficiently aligned");
  (void)MaxAlign;

  const TargetRegisterClass *G8RC = &PPC::G8RCRegClass;
  const TargetRegisterClass *GPRC = &PPC::GPRCRegClass;
  Register Reg = MF.getRegInfo().createVirtualRegister(LP64 ? G8RC : GPRC);
  bool KillNegSizeReg = MI.getOperand(1).isKill();
  Register NegSizeReg = MI.getOperand(1).getReg();

  prepareDynamicAlloca(II, NegSizeReg, KillNegSizeReg, Reg);
  // Grow the stack and update the stack pointer link, then determine the
  // address of new allocated space.
  if (LP64) {
    BuildMI(MBB, II, dl, TII.get(PPC::STDUX), PPC::X1)
        .addReg(Reg, RegState::Kill)
        .addReg(PPC::X1)
        .addReg(NegSizeReg, getKillRegState(KillNegSizeReg));
    BuildMI(MBB, II, dl, TII.get(PPC::ADDI8), MI.getOperand(0).getReg())
        .addReg(PPC::X1)
        .addImm(maxCallFrameSize);
  } else {
    BuildMI(MBB, II, dl, TII.get(PPC::STWUX), PPC::R1)
        .addReg(Reg, RegState::Kill)
        .addReg(PPC::R1)
        .addReg(NegSizeReg, getKillRegState(KillNegSizeReg));
    BuildMI(MBB, II, dl, TII.get(PPC::ADDI), MI.getOperand(0).getReg())
        .addReg(PPC::R1)
        .addImm(maxCallFrameSize);
  }

  // Discard the DYNALLOC instruction.
  MBB.erase(II);
}

/// To accomplish dynamic stack allocation, we have to calculate exact size
/// subtracted from the stack pointer according alignment information and get
/// previous frame pointer.
void PPCRegisterInfo::prepareDynamicAlloca(MachineBasicBlock::iterator II,
                                           Register &NegSizeReg,
                                           bool &KillNegSizeReg,
                                           Register &FramePointer) const {
  // Get the instruction.
  MachineInstr &MI = *II;
  // Get the instruction's basic block.
  MachineBasicBlock &MBB = *MI.getParent();
  // Get the basic block's function.
  MachineFunction &MF = *MBB.getParent();
  // Get the frame info.
  MachineFrameInfo &MFI = MF.getFrameInfo();
  const PPCSubtarget &Subtarget = MF.getSubtarget<PPCSubtarget>();
  // Get the instruction info.
  const TargetInstrInfo &TII = *Subtarget.getInstrInfo();
  // Determine whether 64-bit pointers are used.
  bool LP64 = TM.isPPC64();
  DebugLoc dl = MI.getDebugLoc();
  // Get the total frame size.
  unsigned FrameSize = MFI.getStackSize();

  // Get stack alignments.
  const PPCFrameLowering *TFI = getFrameLowering(MF);
  Align TargetAlign = TFI->getStackAlign();
  Align MaxAlign = MFI.getMaxAlign();

  // Determine the previous frame's address.  If FrameSize can't be
  // represented as 16 bits or we need special alignment, then we load the
  // previous frame's address from 0(SP).  Why not do an addis of the hi?
  // Because R0 is our only safe tmp register and addi/addis treat R0 as zero.
  // Constructing the constant and adding would take 3 instructions.
  // Fortunately, a frame greater than 32K is rare.
  const TargetRegisterClass *G8RC = &PPC::G8RCRegClass;
  const TargetRegisterClass *GPRC = &PPC::GPRCRegClass;

  if (MaxAlign < TargetAlign && isInt<16>(FrameSize)) {
    if (LP64)
      BuildMI(MBB, II, dl, TII.get(PPC::ADDI8), FramePointer)
          .addReg(PPC::X31)
          .addImm(FrameSize);
    else
      BuildMI(MBB, II, dl, TII.get(PPC::ADDI), FramePointer)
          .addReg(PPC::R31)
          .addImm(FrameSize);
  } else if (LP64) {
    BuildMI(MBB, II, dl, TII.get(PPC::LD), FramePointer)
        .addImm(0)
        .addReg(PPC::X1);
  } else {
    BuildMI(MBB, II, dl, TII.get(PPC::LWZ), FramePointer)
        .addImm(0)
        .addReg(PPC::R1);
  }
  // Determine the actual NegSizeReg according to alignment info.
  if (LP64) {
    if (MaxAlign > TargetAlign) {
      unsigned UnalNegSizeReg = NegSizeReg;
      NegSizeReg = MF.getRegInfo().createVirtualRegister(G8RC);

      // Unfortunately, there is no andi, only andi., and we can't insert that
      // here because we might clobber cr0 while it is live.
      BuildMI(MBB, II, dl, TII.get(PPC::LI8), NegSizeReg)
          .addImm(~(MaxAlign.value() - 1));

      unsigned NegSizeReg1 = NegSizeReg;
      NegSizeReg = MF.getRegInfo().createVirtualRegister(G8RC);
      BuildMI(MBB, II, dl, TII.get(PPC::AND8), NegSizeReg)
          .addReg(UnalNegSizeReg, getKillRegState(KillNegSizeReg))
          .addReg(NegSizeReg1, RegState::Kill);
      KillNegSizeReg = true;
    }
  } else {
    if (MaxAlign > TargetAlign) {
      unsigned UnalNegSizeReg = NegSizeReg;
      NegSizeReg = MF.getRegInfo().createVirtualRegister(GPRC);

      // Unfortunately, there is no andi, only andi., and we can't insert that
      // here because we might clobber cr0 while it is live.
      BuildMI(MBB, II, dl, TII.get(PPC::LI), NegSizeReg)
          .addImm(~(MaxAlign.value() - 1));

      unsigned NegSizeReg1 = NegSizeReg;
      NegSizeReg = MF.getRegInfo().createVirtualRegister(GPRC);
      BuildMI(MBB, II, dl, TII.get(PPC::AND), NegSizeReg)
          .addReg(UnalNegSizeReg, getKillRegState(KillNegSizeReg))
          .addReg(NegSizeReg1, RegState::Kill);
      KillNegSizeReg = true;
    }
  }
}

void PPCRegisterInfo::lowerPrepareProbedAlloca(
    MachineBasicBlock::iterator II) const {
  MachineInstr &MI = *II;
  // Get the instruction's basic block.
  MachineBasicBlock &MBB = *MI.getParent();
  // Get the basic block's function.
  MachineFunction &MF = *MBB.getParent();
  const PPCSubtarget &Subtarget = MF.getSubtarget<PPCSubtarget>();
  // Get the instruction info.
  const TargetInstrInfo &TII = *Subtarget.getInstrInfo();
  // Determine whether 64-bit pointers are used.
  bool LP64 = TM.isPPC64();
  DebugLoc dl = MI.getDebugLoc();
  Register FramePointer = MI.getOperand(0).getReg();
  const Register ActualNegSizeReg = MI.getOperand(1).getReg();
  bool KillNegSizeReg = MI.getOperand(2).isKill();
  Register NegSizeReg = MI.getOperand(2).getReg();
  const MCInstrDesc &CopyInst = TII.get(LP64 ? PPC::OR8 : PPC::OR);
  // RegAllocator might allocate FramePointer and NegSizeReg in the same phyreg.
  if (FramePointer == NegSizeReg) {
    assert(KillNegSizeReg && "FramePointer is a def and NegSizeReg is an use, "
                             "NegSizeReg should be killed");
    // FramePointer is clobbered earlier than the use of NegSizeReg in
    // prepareDynamicAlloca, save NegSizeReg in ActualNegSizeReg to avoid
    // misuse.
    BuildMI(MBB, II, dl, CopyInst, ActualNegSizeReg)
        .addReg(NegSizeReg)
        .addReg(NegSizeReg);
    NegSizeReg = ActualNegSizeReg;
    KillNegSizeReg = false;
  }
  prepareDynamicAlloca(II, NegSizeReg, KillNegSizeReg, FramePointer);
  // NegSizeReg might be updated in prepareDynamicAlloca if MaxAlign >
  // TargetAlign.
  if (NegSizeReg != ActualNegSizeReg)
    BuildMI(MBB, II, dl, CopyInst, ActualNegSizeReg)
        .addReg(NegSizeReg)
        .addReg(NegSizeReg);
  MBB.erase(II);
}

void PPCRegisterInfo::lowerDynamicAreaOffset(
    MachineBasicBlock::iterator II) const {
  // Get the instruction.
  MachineInstr &MI = *II;
  // Get the instruction's basic block.
  MachineBasicBlock &MBB = *MI.getParent();
  // Get the basic block's function.
  MachineFunction &MF = *MBB.getParent();
  // Get the frame info.
  MachineFrameInfo &MFI = MF.getFrameInfo();
  const PPCSubtarget &Subtarget = MF.getSubtarget<PPCSubtarget>();
  // Get the instruction info.
  const TargetInstrInfo &TII = *Subtarget.getInstrInfo();

  unsigned maxCallFrameSize = MFI.getMaxCallFrameSize();
  bool is64Bit = TM.isPPC64();
  DebugLoc dl = MI.getDebugLoc();
  BuildMI(MBB, II, dl, TII.get(is64Bit ? PPC::LI8 : PPC::LI),
          MI.getOperand(0).getReg())
      .addImm(maxCallFrameSize);
  MBB.erase(II);
}

/// lowerCRSpilling - Generate the code for spilling a CR register. Instead of
/// reserving a whole register (R0), we scrounge for one here. This generates
/// code like this:
///
///   mfcr rA                  ; Move the conditional register into GPR rA.
///   rlwinm rA, rA, SB, 0, 31 ; Shift the bits left so they are in CR0's slot.
///   stw rA, FI               ; Store rA to the frame.
///
void PPCRegisterInfo::lowerCRSpilling(MachineBasicBlock::iterator II,
                                      unsigned FrameIndex) const {
  // Get the instruction.
  MachineInstr &MI = *II;       // ; SPILL_CR <SrcReg>, <offset>
  // Get the instruction's basic block.
  MachineBasicBlock &MBB = *MI.getParent();
  MachineFunction &MF = *MBB.getParent();
  const PPCSubtarget &Subtarget = MF.getSubtarget<PPCSubtarget>();
  const TargetInstrInfo &TII = *Subtarget.getInstrInfo();
  DebugLoc dl = MI.getDebugLoc();

  bool LP64 = TM.isPPC64();
  const TargetRegisterClass *G8RC = &PPC::G8RCRegClass;
  const TargetRegisterClass *GPRC = &PPC::GPRCRegClass;

  Register Reg = MF.getRegInfo().createVirtualRegister(LP64 ? G8RC : GPRC);
  Register SrcReg = MI.getOperand(0).getReg();

  // We need to store the CR in the low 4-bits of the saved value. First, issue
  // an MFOCRF to save all of the CRBits and, if needed, kill the SrcReg.
  BuildMI(MBB, II, dl, TII.get(LP64 ? PPC::MFOCRF8 : PPC::MFOCRF), Reg)
      .addReg(SrcReg, getKillRegState(MI.getOperand(0).isKill()));

  // If the saved register wasn't CR0, shift the bits left so that they are in
  // CR0's slot.
  if (SrcReg != PPC::CR0) {
    Register Reg1 = Reg;
    Reg = MF.getRegInfo().createVirtualRegister(LP64 ? G8RC : GPRC);

    // rlwinm rA, rA, ShiftBits, 0, 31.
    BuildMI(MBB, II, dl, TII.get(LP64 ? PPC::RLWINM8 : PPC::RLWINM), Reg)
      .addReg(Reg1, RegState::Kill)
      .addImm(getEncodingValue(SrcReg) * 4)
      .addImm(0)
      .addImm(31);
  }

  addFrameReference(BuildMI(MBB, II, dl, TII.get(LP64 ? PPC::STW8 : PPC::STW))
                    .addReg(Reg, RegState::Kill),
                    FrameIndex);

  // Discard the pseudo instruction.
  MBB.erase(II);
}

void PPCRegisterInfo::lowerCRRestore(MachineBasicBlock::iterator II,
                                      unsigned FrameIndex) const {
  // Get the instruction.
  MachineInstr &MI = *II;       // ; <DestReg> = RESTORE_CR <offset>
  // Get the instruction's basic block.
  MachineBasicBlock &MBB = *MI.getParent();
  MachineFunction &MF = *MBB.getParent();
  const PPCSubtarget &Subtarget = MF.getSubtarget<PPCSubtarget>();
  const TargetInstrInfo &TII = *Subtarget.getInstrInfo();
  DebugLoc dl = MI.getDebugLoc();

  bool LP64 = TM.isPPC64();
  const TargetRegisterClass *G8RC = &PPC::G8RCRegClass;
  const TargetRegisterClass *GPRC = &PPC::GPRCRegClass;

  Register Reg = MF.getRegInfo().createVirtualRegister(LP64 ? G8RC : GPRC);
  Register DestReg = MI.getOperand(0).getReg();
  assert(MI.definesRegister(DestReg, /*TRI=*/nullptr) &&
         "RESTORE_CR does not define its destination");

  addFrameReference(BuildMI(MBB, II, dl, TII.get(LP64 ? PPC::LWZ8 : PPC::LWZ),
                              Reg), FrameIndex);

  // If the reloaded register isn't CR0, shift the bits right so that they are
  // in the right CR's slot.
  if (DestReg != PPC::CR0) {
    Register Reg1 = Reg;
    Reg = MF.getRegInfo().createVirtualRegister(LP64 ? G8RC : GPRC);

    unsigned ShiftBits = getEncodingValue(DestReg)*4;
    // rlwinm r11, r11, 32-ShiftBits, 0, 31.
    BuildMI(MBB, II, dl, TII.get(LP64 ? PPC::RLWINM8 : PPC::RLWINM), Reg)
             .addReg(Reg1, RegState::Kill).addImm(32-ShiftBits).addImm(0)
             .addImm(31);
  }

  BuildMI(MBB, II, dl, TII.get(LP64 ? PPC::MTOCRF8 : PPC::MTOCRF), DestReg)
             .addReg(Reg, RegState::Kill);

  // Discard the pseudo instruction.
  MBB.erase(II);
}

void PPCRegisterInfo::lowerCRBitSpilling(MachineBasicBlock::iterator II,
                                         unsigned FrameIndex) const {
  // Get the instruction.
  MachineInstr &MI = *II;       // ; SPILL_CRBIT <SrcReg>, <offset>
  // Get the instruction's basic block.
  MachineBasicBlock &MBB = *MI.getParent();
  MachineFunction &MF = *MBB.getParent();
  const PPCSubtarget &Subtarget = MF.getSubtarget<PPCSubtarget>();
  const TargetInstrInfo &TII = *Subtarget.getInstrInfo();
  const TargetRegisterInfo* TRI = Subtarget.getRegisterInfo();
  DebugLoc dl = MI.getDebugLoc();

  bool LP64 = TM.isPPC64();
  const TargetRegisterClass *G8RC = &PPC::G8RCRegClass;
  const TargetRegisterClass *GPRC = &PPC::GPRCRegClass;

  Register Reg = MF.getRegInfo().createVirtualRegister(LP64 ? G8RC : GPRC);
  Register SrcReg = MI.getOperand(0).getReg();

  // Search up the BB to find the definition of the CR bit.
  MachineBasicBlock::reverse_iterator Ins = MI;
  MachineBasicBlock::reverse_iterator Rend = MBB.rend();
  ++Ins;
  unsigned CRBitSpillDistance = 0;
  bool SeenUse = false;
  for (; Ins != Rend; ++Ins) {
    // Definition found.
    if (Ins->modifiesRegister(SrcReg, TRI))
      break;
    // Use found.
    if (Ins->readsRegister(SrcReg, TRI))
      SeenUse = true;
    // Unable to find CR bit definition within maximum search distance.
    if (CRBitSpillDistance == MaxCRBitSpillDist) {
      Ins = MI;
      break;
    }
    // Skip debug instructions when counting CR bit spill distance.
    if (!Ins->isDebugInstr())
      CRBitSpillDistance++;
  }

  // Unable to find the definition of the CR bit in the MBB.
  if (Ins == MBB.rend())
    Ins = MI;

  bool SpillsKnownBit = false;
  // There is no need to extract the CR bit if its value is already known.
  switch (Ins->getOpcode()) {
  case PPC::CRUNSET:
    BuildMI(MBB, II, dl, TII.get(LP64 ? PPC::LI8 : PPC::LI), Reg)
      .addImm(0);
    SpillsKnownBit = true;
    break;
  case PPC::CRSET:
    BuildMI(MBB, II, dl, TII.get(LP64 ? PPC::LIS8 : PPC::LIS), Reg)
      .addImm(-32768);
    SpillsKnownBit = true;
    break;
  default:
    // On Power10, we can use SETNBC to spill all CR bits. SETNBC will set all
    // bits (specifically, it produces a -1 if the CR bit is set). Ultimately,
    // the bit that is of importance to us is bit 32 (bit 0 of a 32-bit
    // register), and SETNBC will set this.
    if (Subtarget.isISA3_1()) {
      BuildMI(MBB, II, dl, TII.get(LP64 ? PPC::SETNBC8 : PPC::SETNBC), Reg)
          .addReg(SrcReg, RegState::Undef);
      break;
    }

    // On Power9, we can use SETB to extract the LT bit. This only works for
    // the LT bit since SETB produces -1/1/0 for LT/GT/<neither>. So the value
    // of the bit we care about (32-bit sign bit) will be set to the value of
    // the LT bit (regardless of the other bits in the CR field).
    if (Subtarget.isISA3_0()) {
      if (SrcReg == PPC::CR0LT || SrcReg == PPC::CR1LT ||
          SrcReg == PPC::CR2LT || SrcReg == PPC::CR3LT ||
          SrcReg == PPC::CR4LT || SrcReg == PPC::CR5LT ||
          SrcReg == PPC::CR6LT || SrcReg == PPC::CR7LT) {
        BuildMI(MBB, II, dl, TII.get(LP64 ? PPC::SETB8 : PPC::SETB), Reg)
          .addReg(getCRFromCRBit(SrcReg), RegState::Undef);
        break;
      }
    }

    // We need to move the CR field that contains the CR bit we are spilling.
    // The super register may not be explicitly defined (i.e. it can be defined
    // by a CR-logical that only defines the subreg) so we state that the CR
    // field is undef. Also, in order to preserve the kill flag on the CR bit,
    // we add it as an implicit use.
    BuildMI(MBB, II, dl, TII.get(LP64 ? PPC::MFOCRF8 : PPC::MFOCRF), Reg)
      .addReg(getCRFromCRBit(SrcReg), RegState::Undef)
      .addReg(SrcReg,
              RegState::Implicit | getKillRegState(MI.getOperand(0).isKill()));

    // If the saved register wasn't CR0LT, shift the bits left so that the bit
    // to store is the first one. Mask all but that bit.
    Register Reg1 = Reg;
    Reg = MF.getRegInfo().createVirtualRegister(LP64 ? G8RC : GPRC);

    // rlwinm rA, rA, ShiftBits, 0, 0.
    BuildMI(MBB, II, dl, TII.get(LP64 ? PPC::RLWINM8 : PPC::RLWINM), Reg)
      .addReg(Reg1, RegState::Kill)
      .addImm(getEncodingValue(SrcReg))
      .addImm(0).addImm(0);
  }
  addFrameReference(BuildMI(MBB, II, dl, TII.get(LP64 ? PPC::STW8 : PPC::STW))
                    .addReg(Reg, RegState::Kill),
                    FrameIndex);

  bool KillsCRBit = MI.killsRegister(SrcReg, TRI);
  // Discard the pseudo instruction.
  MBB.erase(II);
  if (SpillsKnownBit && KillsCRBit && !SeenUse) {
    Ins->setDesc(TII.get(PPC::UNENCODED_NOP));
    Ins->removeOperand(0);
  }
}

void PPCRegisterInfo::lowerCRBitRestore(MachineBasicBlock::iterator II,
                                      unsigned FrameIndex) const {
  // Get the instruction.
  MachineInstr &MI = *II;       // ; <DestReg> = RESTORE_CRBIT <offset>
  // Get the instruction's basic block.
  MachineBasicBlock &MBB = *MI.getParent();
  MachineFunction &MF = *MBB.getParent();
  const PPCSubtarget &Subtarget = MF.getSubtarget<PPCSubtarget>();
  const TargetInstrInfo &TII = *Subtarget.getInstrInfo();
  DebugLoc dl = MI.getDebugLoc();

  bool LP64 = TM.isPPC64();
  const TargetRegisterClass *G8RC = &PPC::G8RCRegClass;
  const TargetRegisterClass *GPRC = &PPC::GPRCRegClass;

  Register Reg = MF.getRegInfo().createVirtualRegister(LP64 ? G8RC : GPRC);
  Register DestReg = MI.getOperand(0).getReg();
  assert(MI.definesRegister(DestReg, /*TRI=*/nullptr) &&
         "RESTORE_CRBIT does not define its destination");

  addFrameReference(BuildMI(MBB, II, dl, TII.get(LP64 ? PPC::LWZ8 : PPC::LWZ),
                              Reg), FrameIndex);

  BuildMI(MBB, II, dl, TII.get(TargetOpcode::IMPLICIT_DEF), DestReg);

  Register RegO = MF.getRegInfo().createVirtualRegister(LP64 ? G8RC : GPRC);
  BuildMI(MBB, II, dl, TII.get(LP64 ? PPC::MFOCRF8 : PPC::MFOCRF), RegO)
          .addReg(getCRFromCRBit(DestReg));

  unsigned ShiftBits = getEncodingValue(DestReg);
  // rlwimi r11, r10, 32-ShiftBits, ..., ...
  BuildMI(MBB, II, dl, TII.get(LP64 ? PPC::RLWIMI8 : PPC::RLWIMI), RegO)
      .addReg(RegO, RegState::Kill)
      .addReg(Reg, RegState::Kill)
      .addImm(ShiftBits ? 32 - ShiftBits : 0)
      .addImm(ShiftBits)
      .addImm(ShiftBits);

  BuildMI(MBB, II, dl, TII.get(LP64 ? PPC::MTOCRF8 : PPC::MTOCRF),
          getCRFromCRBit(DestReg))
      .addReg(RegO, RegState::Kill)
      // Make sure we have a use dependency all the way through this
      // sequence of instructions. We can't have the other bits in the CR
      // modified in between the mfocrf and the mtocrf.
      .addReg(getCRFromCRBit(DestReg), RegState::Implicit);

  // Discard the pseudo instruction.
  MBB.erase(II);
}

void PPCRegisterInfo::emitAccCopyInfo(MachineBasicBlock &MBB,
                                      MCRegister DestReg, MCRegister SrcReg) {
#ifdef NDEBUG
  return;
#else
  if (ReportAccMoves) {
    std::string Dest = PPC::ACCRCRegClass.contains(DestReg) ? "acc" : "uacc";
    std::string Src = PPC::ACCRCRegClass.contains(SrcReg) ? "acc" : "uacc";
    dbgs() << "Emitting copy from " << Src << " to " << Dest << ":\n";
    MBB.dump();
  }
#endif
}

static void emitAccSpillRestoreInfo(MachineBasicBlock &MBB, bool IsPrimed,
                                    bool IsRestore) {
#ifdef NDEBUG
  return;
#else
  if (ReportAccMoves) {
    dbgs() << "Emitting " << (IsPrimed ? "acc" : "uacc") << " register "
           << (IsRestore ? "restore" : "spill") << ":\n";
    MBB.dump();
  }
#endif
}

static void spillRegPairs(MachineBasicBlock &MBB,
                          MachineBasicBlock::iterator II, DebugLoc DL,
                          const TargetInstrInfo &TII, Register SrcReg,
                          unsigned FrameIndex, bool IsLittleEndian,
                          bool IsKilled, bool TwoPairs) {
  unsigned Offset = 0;
  // The register arithmetic in this function does not support virtual
  // registers.
  assert(!SrcReg.isVirtual() &&
         "Spilling register pairs does not support virtual registers.");

  if (TwoPairs)
    Offset = IsLittleEndian ? 48 : 0;
  else
    Offset = IsLittleEndian ? 16 : 0;
  Register Reg = (SrcReg > PPC::VSRp15) ? PPC::V0 + (SrcReg - PPC::VSRp16) * 2
                                        : PPC::VSL0 + (SrcReg - PPC::VSRp0) * 2;
  addFrameReference(BuildMI(MBB, II, DL, TII.get(PPC::STXV))
                        .addReg(Reg, getKillRegState(IsKilled)),
                    FrameIndex, Offset);
  Offset += IsLittleEndian ? -16 : 16;
  addFrameReference(BuildMI(MBB, II, DL, TII.get(PPC::STXV))
                        .addReg(Reg + 1, getKillRegState(IsKilled)),
                    FrameIndex, Offset);
  if (TwoPairs) {
    Offset += IsLittleEndian ? -16 : 16;
    addFrameReference(BuildMI(MBB, II, DL, TII.get(PPC::STXV))
                          .addReg(Reg + 2, getKillRegState(IsKilled)),
                      FrameIndex, Offset);
    Offset += IsLittleEndian ? -16 : 16;
    addFrameReference(BuildMI(MBB, II, DL, TII.get(PPC::STXV))
                          .addReg(Reg + 3, getKillRegState(IsKilled)),
                      FrameIndex, Offset);
  }
}

/// Remove any STXVP[X] instructions and split them out into a pair of
/// STXV[X] instructions if --disable-auto-paired-vec-st is specified on
/// the command line.
void PPCRegisterInfo::lowerOctWordSpilling(MachineBasicBlock::iterator II,
                                           unsigned FrameIndex) const {
  assert(DisableAutoPairedVecSt &&
         "Expecting to do this only if paired vector stores are disabled.");
  MachineInstr &MI = *II; // STXVP <SrcReg>, <offset>
  MachineBasicBlock &MBB = *MI.getParent();
  MachineFunction &MF = *MBB.getParent();
  const PPCSubtarget &Subtarget = MF.getSubtarget<PPCSubtarget>();
  const TargetInstrInfo &TII = *Subtarget.getInstrInfo();
  DebugLoc DL = MI.getDebugLoc();
  Register SrcReg = MI.getOperand(0).getReg();
  bool IsLittleEndian = Subtarget.isLittleEndian();
  bool IsKilled = MI.getOperand(0).isKill();
  spillRegPairs(MBB, II, DL, TII, SrcReg, FrameIndex, IsLittleEndian, IsKilled,
                /* TwoPairs */ false);
  // Discard the original instruction.
  MBB.erase(II);
}

static void emitWAccSpillRestoreInfo(MachineBasicBlock &MBB, bool IsRestore) {
#ifdef NDEBUG
  return;
#else
  if (ReportAccMoves) {
    dbgs() << "Emitting wacc register " << (IsRestore ? "restore" : "spill")
           << ":\n";
    MBB.dump();
  }
#endif
}

/// lowerACCSpilling - Generate the code for spilling the accumulator register.
/// Similarly to other spills/reloads that use pseudo-ops, we do not actually
/// eliminate the FrameIndex here nor compute the stack offset. We simply
/// create a real instruction with an FI and rely on eliminateFrameIndex to
/// handle the FI elimination.
void PPCRegisterInfo::lowerACCSpilling(MachineBasicBlock::iterator II,
                                       unsigned FrameIndex) const {
  MachineInstr &MI = *II; // SPILL_ACC <SrcReg>, <offset>
  MachineBasicBlock &MBB = *MI.getParent();
  MachineFunction &MF = *MBB.getParent();
  const PPCSubtarget &Subtarget = MF.getSubtarget<PPCSubtarget>();
  const TargetInstrInfo &TII = *Subtarget.getInstrInfo();
  DebugLoc DL = MI.getDebugLoc();
  Register SrcReg = MI.getOperand(0).getReg();
  bool IsKilled = MI.getOperand(0).isKill();

  bool IsPrimed = PPC::ACCRCRegClass.contains(SrcReg);
  Register Reg =
      PPC::VSRp0 + (SrcReg - (IsPrimed ? PPC::ACC0 : PPC::UACC0)) * 2;
  bool IsLittleEndian = Subtarget.isLittleEndian();

  emitAccSpillRestoreInfo(MBB, IsPrimed, false);

  // De-prime the register being spilled, create two stores for the pair
  // subregisters accounting for endianness and then re-prime the register if
  // it isn't killed.  This uses the Offset parameter to addFrameReference() to
  // adjust the offset of the store that is within the 64-byte stack slot.
  if (IsPrimed)
    BuildMI(MBB, II, DL, TII.get(PPC::XXMFACC), SrcReg).addReg(SrcReg);
  if (DisableAutoPairedVecSt)
    spillRegPairs(MBB, II, DL, TII, Reg, FrameIndex, IsLittleEndian, IsKilled,
                  /* TwoPairs */ true);
  else {
    addFrameReference(BuildMI(MBB, II, DL, TII.get(PPC::STXVP))
                          .addReg(Reg, getKillRegState(IsKilled)),
                      FrameIndex, IsLittleEndian ? 32 : 0);
    addFrameReference(BuildMI(MBB, II, DL, TII.get(PPC::STXVP))
                          .addReg(Reg + 1, getKillRegState(IsKilled)),
                      FrameIndex, IsLittleEndian ? 0 : 32);
  }
  if (IsPrimed && !IsKilled)
    BuildMI(MBB, II, DL, TII.get(PPC::XXMTACC), SrcReg).addReg(SrcReg);

  // Discard the pseudo instruction.
  MBB.erase(II);
}

/// lowerACCRestore - Generate the code to restore the accumulator register.
void PPCRegisterInfo::lowerACCRestore(MachineBasicBlock::iterator II,
                                      unsigned FrameIndex) const {
  MachineInstr &MI = *II; // <DestReg> = RESTORE_ACC <offset>
  MachineBasicBlock &MBB = *MI.getParent();
  MachineFunction &MF = *MBB.getParent();
  const PPCSubtarget &Subtarget = MF.getSubtarget<PPCSubtarget>();
  const TargetInstrInfo &TII = *Subtarget.getInstrInfo();
  DebugLoc DL = MI.getDebugLoc();

  Register DestReg = MI.getOperand(0).getReg();
  assert(MI.definesRegister(DestReg, /*TRI=*/nullptr) &&
         "RESTORE_ACC does not define its destination");

  bool IsPrimed = PPC::ACCRCRegClass.contains(DestReg);
  Register Reg =
      PPC::VSRp0 + (DestReg - (IsPrimed ? PPC::ACC0 : PPC::UACC0)) * 2;
  bool IsLittleEndian = Subtarget.isLittleEndian();

  emitAccSpillRestoreInfo(MBB, IsPrimed, true);

  // Create two loads for the pair subregisters accounting for endianness and
  // then prime the accumulator register being restored.
  addFrameReference(BuildMI(MBB, II, DL, TII.get(PPC::LXVP), Reg),
                    FrameIndex, IsLittleEndian ? 32 : 0);
  addFrameReference(BuildMI(MBB, II, DL, TII.get(PPC::LXVP), Reg + 1),
                    FrameIndex, IsLittleEndian ? 0 : 32);
  if (IsPrimed)
    BuildMI(MBB, II, DL, TII.get(PPC::XXMTACC), DestReg).addReg(DestReg);

  // Discard the pseudo instruction.
  MBB.erase(II);
}

/// lowerWACCSpilling - Generate the code for spilling the wide accumulator
/// register.
void PPCRegisterInfo::lowerWACCSpilling(MachineBasicBlock::iterator II,
                                        unsigned FrameIndex) const {
  MachineInstr &MI = *II; // SPILL_WACC <SrcReg>, <offset>
  MachineBasicBlock &MBB = *MI.getParent();
  MachineFunction &MF = *MBB.getParent();
  const PPCSubtarget &Subtarget = MF.getSubtarget<PPCSubtarget>();
  const TargetInstrInfo &TII = *Subtarget.getInstrInfo();
  DebugLoc DL = MI.getDebugLoc();
  bool IsLittleEndian = Subtarget.isLittleEndian();

  emitWAccSpillRestoreInfo(MBB, false);

  const TargetRegisterClass *RC = &PPC::VSRpRCRegClass;
  Register VSRpReg0 = MF.getRegInfo().createVirtualRegister(RC);
  Register VSRpReg1 = MF.getRegInfo().createVirtualRegister(RC);
  Register SrcReg = MI.getOperand(0).getReg();

  BuildMI(MBB, II, DL, TII.get(PPC::DMXXEXTFDMR512), VSRpReg0)
      .addDef(VSRpReg1)
      .addReg(SrcReg);

  addFrameReference(BuildMI(MBB, II, DL, TII.get(PPC::STXVP))
                        .addReg(VSRpReg0, RegState::Kill),
                    FrameIndex, IsLittleEndian ? 32 : 0);
  addFrameReference(BuildMI(MBB, II, DL, TII.get(PPC::STXVP))
                        .addReg(VSRpReg1, RegState::Kill),
                    FrameIndex, IsLittleEndian ? 0 : 32);

  // Discard the pseudo instruction.
  MBB.erase(II);
}

/// lowerWACCRestore - Generate the code to restore the wide accumulator
/// register.
void PPCRegisterInfo::lowerWACCRestore(MachineBasicBlock::iterator II,
                                       unsigned FrameIndex) const {
  MachineInstr &MI = *II; // <DestReg> = RESTORE_WACC <offset>
  MachineBasicBlock &MBB = *MI.getParent();
  MachineFunction &MF = *MBB.getParent();
  const PPCSubtarget &Subtarget = MF.getSubtarget<PPCSubtarget>();
  const TargetInstrInfo &TII = *Subtarget.getInstrInfo();
  DebugLoc DL = MI.getDebugLoc();
  bool IsLittleEndian = Subtarget.isLittleEndian();

  emitWAccSpillRestoreInfo(MBB, true);

  const TargetRegisterClass *RC = &PPC::VSRpRCRegClass;
  Register VSRpReg0 = MF.getRegInfo().createVirtualRegister(RC);
  Register VSRpReg1 = MF.getRegInfo().createVirtualRegister(RC);
  Register DestReg = MI.getOperand(0).getReg();

  addFrameReference(BuildMI(MBB, II, DL, TII.get(PPC::LXVP), VSRpReg0),
                    FrameIndex, IsLittleEndian ? 32 : 0);
  addFrameReference(BuildMI(MBB, II, DL, TII.get(PPC::LXVP), VSRpReg1),
                    FrameIndex, IsLittleEndian ? 0 : 32);

  // Kill VSRpReg0, VSRpReg1   (killedRegState::Killed)
  BuildMI(MBB, II, DL, TII.get(PPC::DMXXINSTFDMR512), DestReg)
      .addReg(VSRpReg0, RegState::Kill)
      .addReg(VSRpReg1, RegState::Kill);

  // Discard the pseudo instruction.
  MBB.erase(II);
}

/// lowerQuadwordSpilling - Generate code to spill paired general register.
void PPCRegisterInfo::lowerQuadwordSpilling(MachineBasicBlock::iterator II,
                                            unsigned FrameIndex) const {
  MachineInstr &MI = *II;
  MachineBasicBlock &MBB = *MI.getParent();
  MachineFunction &MF = *MBB.getParent();
  const PPCSubtarget &Subtarget = MF.getSubtarget<PPCSubtarget>();
  const TargetInstrInfo &TII = *Subtarget.getInstrInfo();
  DebugLoc DL = MI.getDebugLoc();

  Register SrcReg = MI.getOperand(0).getReg();
  bool IsKilled = MI.getOperand(0).isKill();

  Register Reg = PPC::X0 + (SrcReg - PPC::G8p0) * 2;
  bool IsLittleEndian = Subtarget.isLittleEndian();

  addFrameReference(BuildMI(MBB, II, DL, TII.get(PPC::STD))
                        .addReg(Reg, getKillRegState(IsKilled)),
                    FrameIndex, IsLittleEndian ? 8 : 0);
  addFrameReference(BuildMI(MBB, II, DL, TII.get(PPC::STD))
                        .addReg(Reg + 1, getKillRegState(IsKilled)),
                    FrameIndex, IsLittleEndian ? 0 : 8);

  // Discard the pseudo instruction.
  MBB.erase(II);
}

/// lowerQuadwordRestore - Generate code to restore paired general register.
void PPCRegisterInfo::lowerQuadwordRestore(MachineBasicBlock::iterator II,
                                           unsigned FrameIndex) const {
  MachineInstr &MI = *II;
  MachineBasicBlock &MBB = *MI.getParent();
  MachineFunction &MF = *MBB.getParent();
  const PPCSubtarget &Subtarget = MF.getSubtarget<PPCSubtarget>();
  const TargetInstrInfo &TII = *Subtarget.getInstrInfo();
  DebugLoc DL = MI.getDebugLoc();

  Register DestReg = MI.getOperand(0).getReg();
  assert(MI.definesRegister(DestReg, /*TRI=*/nullptr) &&
         "RESTORE_QUADWORD does not define its destination");

  Register Reg = PPC::X0 + (DestReg - PPC::G8p0) * 2;
  bool IsLittleEndian = Subtarget.isLittleEndian();

  addFrameReference(BuildMI(MBB, II, DL, TII.get(PPC::LD), Reg), FrameIndex,
                    IsLittleEndian ? 8 : 0);
  addFrameReference(BuildMI(MBB, II, DL, TII.get(PPC::LD), Reg + 1), FrameIndex,
                    IsLittleEndian ? 0 : 8);

  // Discard the pseudo instruction.
  MBB.erase(II);
}

bool PPCRegisterInfo::hasReservedSpillSlot(const MachineFunction &MF,
                                           Register Reg, int &FrameIdx) const {
  // For the nonvolatile condition registers (CR2, CR3, CR4) return true to
  // prevent allocating an additional frame slot.
  // For 64-bit ELF and AIX, the CR save area is in the linkage area at SP+8,
  // for 32-bit AIX the CR save area is in the linkage area at SP+4.
  // We have created a FrameIndex to that spill slot to keep the CalleSaveInfos
  // valid.
  // For 32-bit ELF, we have previously created the stack slot if needed, so
  // return its FrameIdx.
  if (PPC::CR2 <= Reg && Reg <= PPC::CR4) {
    FrameIdx = MF.getInfo<PPCFunctionInfo>()->getCRSpillFrameIndex();
    return true;
  }
  return false;
}

// If the offset must be a multiple of some value, return what that value is.
static unsigned offsetMinAlignForOpcode(unsigned OpC) {
  switch (OpC) {
  default:
    return 1;
  case PPC::LWA:
  case PPC::LWA_32:
  case PPC::LD:
  case PPC::LDU:
  case PPC::STD:
  case PPC::STDU:
  case PPC::DFLOADf32:
  case PPC::DFLOADf64:
  case PPC::DFSTOREf32:
  case PPC::DFSTOREf64:
  case PPC::LXSD:
  case PPC::LXSSP:
  case PPC::STXSD:
  case PPC::STXSSP:
  case PPC::STQ:
    return 4;
  case PPC::EVLDD:
  case PPC::EVSTDD:
    return 8;
  case PPC::LXV:
  case PPC::STXV:
  case PPC::LQ:
  case PPC::LXVP:
  case PPC::STXVP:
    return 16;
  }
}

// If the offset must be a multiple of some value, return what that value is.
static unsigned offsetMinAlign(const MachineInstr &MI) {
  unsigned OpC = MI.getOpcode();
  return offsetMinAlignForOpcode(OpC);
}

// Return the OffsetOperandNo given the FIOperandNum (and the instruction).
static unsigned getOffsetONFromFION(const MachineInstr &MI,
                                    unsigned FIOperandNum) {
  // Take into account whether it's an add or mem instruction
  unsigned OffsetOperandNo = (FIOperandNum == 2) ? 1 : 2;
  if (MI.isInlineAsm())
    OffsetOperandNo = FIOperandNum - 1;
  else if (MI.getOpcode() == TargetOpcode::STACKMAP ||
           MI.getOpcode() == TargetOpcode::PATCHPOINT)
    OffsetOperandNo = FIOperandNum + 1;

  return OffsetOperandNo;
}

bool
PPCRegisterInfo::eliminateFrameIndex(MachineBasicBlock::iterator II,
                                     int SPAdj, unsigned FIOperandNum,
                                     RegScavenger *RS) const {
  assert(SPAdj == 0 && "Unexpected");

  // Get the instruction.
  MachineInstr &MI = *II;
  // Get the instruction's basic block.
  MachineBasicBlock &MBB = *MI.getParent();
  // Get the basic block's function.
  MachineFunction &MF = *MBB.getParent();
  const PPCSubtarget &Subtarget = MF.getSubtarget<PPCSubtarget>();
  // Get the instruction info.
  const PPCInstrInfo &TII = *Subtarget.getInstrInfo();
  // Get the frame info.
  MachineFrameInfo &MFI = MF.getFrameInfo();
  DebugLoc dl = MI.getDebugLoc();

  unsigned OffsetOperandNo = getOffsetONFromFION(MI, FIOperandNum);

  // Get the frame index.
  int FrameIndex = MI.getOperand(FIOperandNum).getIndex();

  // Get the frame pointer save index.  Users of this index are primarily
  // DYNALLOC instructions.
  PPCFunctionInfo *FI = MF.getInfo<PPCFunctionInfo>();
  int FPSI = FI->getFramePointerSaveIndex();
  // Get the instruction opcode.
  unsigned OpC = MI.getOpcode();

  if ((OpC == PPC::DYNAREAOFFSET || OpC == PPC::DYNAREAOFFSET8)) {
    lowerDynamicAreaOffset(II);
    // lowerDynamicAreaOffset erases II
    return true;
  }

  // Special case for dynamic alloca.
  if (FPSI && FrameIndex == FPSI &&
      (OpC == PPC::DYNALLOC || OpC == PPC::DYNALLOC8)) {
    lowerDynamicAlloc(II);
    // lowerDynamicAlloc erases II
    return true;
  }

  if (FPSI && FrameIndex == FPSI &&
      (OpC == PPC::PREPARE_PROBED_ALLOCA_64 ||
       OpC == PPC::PREPARE_PROBED_ALLOCA_32 ||
       OpC == PPC::PREPARE_PROBED_ALLOCA_NEGSIZE_SAME_REG_64 ||
       OpC == PPC::PREPARE_PROBED_ALLOCA_NEGSIZE_SAME_REG_32)) {
    lowerPrepareProbedAlloca(II);
    // lowerPrepareProbedAlloca erases II
    return true;
  }

  // Special case for pseudo-ops SPILL_CR and RESTORE_CR, etc.
  if (OpC == PPC::SPILL_CR) {
    lowerCRSpilling(II, FrameIndex);
    return true;
  } else if (OpC == PPC::RESTORE_CR) {
    lowerCRRestore(II, FrameIndex);
    return true;
  } else if (OpC == PPC::SPILL_CRBIT) {
    lowerCRBitSpilling(II, FrameIndex);
    return true;
  } else if (OpC == PPC::RESTORE_CRBIT) {
    lowerCRBitRestore(II, FrameIndex);
    return true;
  } else if (OpC == PPC::SPILL_ACC || OpC == PPC::SPILL_UACC) {
    lowerACCSpilling(II, FrameIndex);
    return true;
  } else if (OpC == PPC::RESTORE_ACC || OpC == PPC::RESTORE_UACC) {
    lowerACCRestore(II, FrameIndex);
    return true;
  } else if (OpC == PPC::STXVP && DisableAutoPairedVecSt) {
    lowerOctWordSpilling(II, FrameIndex);
    return true;
  } else if (OpC == PPC::SPILL_WACC) {
    lowerWACCSpilling(II, FrameIndex);
    return true;
  } else if (OpC == PPC::RESTORE_WACC) {
    lowerWACCRestore(II, FrameIndex);
    return true;
  } else if (OpC == PPC::SPILL_QUADWORD) {
    lowerQuadwordSpilling(II, FrameIndex);
    return true;
  } else if (OpC == PPC::RESTORE_QUADWORD) {
    lowerQuadwordRestore(II, FrameIndex);
    return true;
  }

  // Replace the FrameIndex with base register with GPR1 (SP) or GPR31 (FP).
  MI.getOperand(FIOperandNum).ChangeToRegister(
    FrameIndex < 0 ? getBaseRegister(MF) : getFrameRegister(MF), false);

  // If the instruction is not present in ImmToIdxMap, then it has no immediate
  // form (and must be r+r).
  bool noImmForm = !MI.isInlineAsm() && OpC != TargetOpcode::STACKMAP &&
                   OpC != TargetOpcode::PATCHPOINT && !ImmToIdxMap.count(OpC);

  // Now add the frame object offset to the offset from r1.
  int64_t Offset = MFI.getObjectOffset(FrameIndex);
  Offset += MI.getOperand(OffsetOperandNo).getImm();

  // If we're not using a Frame Pointer that has been set to the value of the
  // SP before having the stack size subtracted from it, then add the stack size
  // to Offset to get the correct offset.
  // Naked functions have stack size 0, although getStackSize may not reflect
  // that because we didn't call all the pieces that compute it for naked
  // functions.
  if (!MF.getFunction().hasFnAttribute(Attribute::Naked)) {
    if (!(hasBasePointer(MF) && FrameIndex < 0))
      Offset += MFI.getStackSize();
  }

  // If we encounter an LXVP/STXVP with an offset that doesn't fit, we can
  // transform it to the prefixed version so we don't have to use the XForm.
  if ((OpC == PPC::LXVP || OpC == PPC::STXVP) &&
      (!isInt<16>(Offset) || (Offset % offsetMinAlign(MI)) != 0) &&
      Subtarget.hasPrefixInstrs() && Subtarget.hasP10Vector()) {
    unsigned NewOpc = OpC == PPC::LXVP ? PPC::PLXVP : PPC::PSTXVP;
    MI.setDesc(TII.get(NewOpc));
    OpC = NewOpc;
  }

  // If we can, encode the offset directly into the instruction.  If this is a
  // normal PPC "ri" instruction, any 16-bit value can be safely encoded.  If
  // this is a PPC64 "ix" instruction, only a 16-bit value with the low two bits
  // clear can be encoded.  This is extremely uncommon, because normally you
  // only "std" to a stack slot that is at least 4-byte aligned, but it can
  // happen in invalid code.
  assert(OpC != PPC::DBG_VALUE &&
         "This should be handled in a target-independent way");
  // FIXME: This should be factored out to a separate function as prefixed
  // instructions add a number of opcodes for which we can use 34-bit imm.
  bool OffsetFitsMnemonic = (OpC == PPC::EVSTDD || OpC == PPC::EVLDD) ?
                            isUInt<8>(Offset) :
                            isInt<16>(Offset);
  if (TII.isPrefixed(MI.getOpcode()))
    OffsetFitsMnemonic = isInt<34>(Offset);
  if (!noImmForm && ((OffsetFitsMnemonic &&
                      ((Offset % offsetMinAlign(MI)) == 0)) ||
                     OpC == TargetOpcode::STACKMAP ||
                     OpC == TargetOpcode::PATCHPOINT)) {
    MI.getOperand(OffsetOperandNo).ChangeToImmediate(Offset);
    return false;
  }

  // The offset doesn't fit into a single register, scavenge one to build the
  // offset in.

  bool is64Bit = TM.isPPC64();
  const TargetRegisterClass *G8RC = &PPC::G8RCRegClass;
  const TargetRegisterClass *GPRC = &PPC::GPRCRegClass;
  const TargetRegisterClass *RC = is64Bit ? G8RC : GPRC;
  unsigned NewOpcode = 0u;
  bool ScavengingFailed = RS && RS->getRegsAvailable(RC).none() &&
                          RS->getRegsAvailable(&PPC::VSFRCRegClass).any();
  Register SRegHi, SReg, VSReg;

  // The register scavenger is unable to get a GPR but can get a VSR. We
  // need to stash a GPR into a VSR so that we can free one up.
  if (ScavengingFailed && Subtarget.hasDirectMove()) {
    // Pick a volatile register and if we are spilling/restoring that
    // particular one, pick the next one.
    SRegHi = SReg = is64Bit ? PPC::X4 : PPC::R4;
    if (MI.getOperand(0).getReg() == SReg)
      SRegHi = SReg = SReg + 1;
    VSReg = MF.getRegInfo().createVirtualRegister(&PPC::VSFRCRegClass);
    BuildMI(MBB, II, dl, TII.get(is64Bit ? PPC::MTVSRD : PPC::MTVSRWZ), VSReg)
        .addReg(SReg);
  } else {
    SRegHi = MF.getRegInfo().createVirtualRegister(RC);
    SReg = MF.getRegInfo().createVirtualRegister(RC);
  }

  // Insert a set of rA with the full offset value before the ld, st, or add
  if (isInt<16>(Offset))
    BuildMI(MBB, II, dl, TII.get(is64Bit ? PPC::LI8 : PPC::LI), SReg)
        .addImm(Offset);
  else if (isInt<32>(Offset)) {
    BuildMI(MBB, II, dl, TII.get(is64Bit ? PPC::LIS8 : PPC::LIS), SRegHi)
        .addImm(Offset >> 16);
    BuildMI(MBB, II, dl, TII.get(is64Bit ? PPC::ORI8 : PPC::ORI), SReg)
        .addReg(SRegHi, RegState::Kill)
        .addImm(Offset);
  } else {
    assert(is64Bit && "Huge stack is only supported on PPC64");
    TII.materializeImmPostRA(MBB, II, dl, SReg, Offset);
  }

  // Convert into indexed form of the instruction:
  //
  //   sth 0:rA, 1:imm 2:(rB) ==> sthx 0:rA, 2:rB, 1:r0
  //   addi 0:rA 1:rB, 2, imm ==> add 0:rA, 1:rB, 2:r0
  unsigned OperandBase;

  if (noImmForm)
    OperandBase = 1;
  else if (OpC != TargetOpcode::INLINEASM &&
           OpC != TargetOpcode::INLINEASM_BR) {
    assert(ImmToIdxMap.count(OpC) &&
           "No indexed form of load or store available!");
    NewOpcode = ImmToIdxMap.find(OpC)->second;
    MI.setDesc(TII.get(NewOpcode));
    OperandBase = 1;
  } else {
    OperandBase = OffsetOperandNo;
  }

  Register StackReg = MI.getOperand(FIOperandNum).getReg();
  MI.getOperand(OperandBase).ChangeToRegister(StackReg, false);
  MI.getOperand(OperandBase + 1).ChangeToRegister(SReg, false, false, true);

  // If we stashed a value from a GPR into a VSR, we need to get it back after
  // spilling the register.
  if (ScavengingFailed && Subtarget.hasDirectMove())
    BuildMI(MBB, ++II, dl, TII.get(is64Bit ? PPC::MFVSRD : PPC::MFVSRWZ), SReg)
        .addReg(VSReg);

  // Since these are not real X-Form instructions, we must
  // add the registers and access 0(NewReg) rather than
  // emitting the X-Form pseudo.
  if (NewOpcode == PPC::LQX_PSEUDO || NewOpcode == PPC::STQX_PSEUDO) {
    assert(is64Bit && "Quadword loads/stores only supported in 64-bit mode");
    Register NewReg = MF.getRegInfo().createVirtualRegister(&PPC::G8RCRegClass);
    BuildMI(MBB, II, dl, TII.get(PPC::ADD8), NewReg)
        .addReg(SReg, RegState::Kill)
        .addReg(StackReg);
    MI.setDesc(TII.get(NewOpcode == PPC::LQX_PSEUDO ? PPC::LQ : PPC::STQ));
    MI.getOperand(OperandBase + 1).ChangeToRegister(NewReg, false);
    MI.getOperand(OperandBase).ChangeToImmediate(0);
  }
  return false;
}

Register PPCRegisterInfo::getFrameRegister(const MachineFunction &MF) const {
  const PPCFrameLowering *TFI = getFrameLowering(MF);

  if (!TM.isPPC64())
    return TFI->hasFP(MF) ? PPC::R31 : PPC::R1;
  else
    return TFI->hasFP(MF) ? PPC::X31 : PPC::X1;
}

Register PPCRegisterInfo::getBaseRegister(const MachineFunction &MF) const {
  const PPCSubtarget &Subtarget = MF.getSubtarget<PPCSubtarget>();
  if (!hasBasePointer(MF))
    return getFrameRegister(MF);

  if (TM.isPPC64() && !TM.getTargetTriple().isXbox360())
    return PPC::X30;

  if (Subtarget.isSVR4ABI() && TM.isPositionIndependent())
    return PPC::R29;

  return PPC::R30;
}

bool PPCRegisterInfo::hasBasePointer(const MachineFunction &MF) const {
  if (!EnableBasePointer || MF.getSubtarget().getTargetTriple().isXbox360())
    return false;
  if (AlwaysBasePointer)
    return true;

  // If we need to realign the stack, then the stack pointer can no longer
  // serve as an offset into the caller's stack space. As a result, we need a
  // base pointer.
  return hasStackRealignment(MF);
}

/// Returns true if the instruction's frame index
/// reference would be better served by a base register other than FP
/// or SP. Used by LocalStackFrameAllocation to determine which frame index
/// references it should create new base registers for.
bool PPCRegisterInfo::
needsFrameBaseReg(MachineInstr *MI, int64_t Offset) const {
  assert(Offset < 0 && "Local offset must be negative");

  // It's the load/store FI references that cause issues, as it can be difficult
  // to materialize the offset if it won't fit in the literal field. Estimate
  // based on the size of the local frame and some conservative assumptions
  // about the rest of the stack frame (note, this is pre-regalloc, so
  // we don't know everything for certain yet) whether this offset is likely
  // to be out of range of the immediate. Return true if so.

  // We only generate virtual base registers for loads and stores that have
  // an r+i form. Return false for everything else.
  unsigned OpC = MI->getOpcode();
  if (!ImmToIdxMap.count(OpC))
    return false;

  // Don't generate a new virtual base register just to add zero to it.
  if ((OpC == PPC::ADDI || OpC == PPC::ADDI8) &&
      MI->getOperand(2).getImm() == 0)
    return false;

  MachineBasicBlock &MBB = *MI->getParent();
  MachineFunction &MF = *MBB.getParent();
  const PPCFrameLowering *TFI = getFrameLowering(MF);
  unsigned StackEst = TFI->determineFrameLayout(MF, true);

  // If we likely don't need a stack frame, then we probably don't need a
  // virtual base register either.
  if (!StackEst)
    return false;

  // Estimate an offset from the stack pointer.
  // The incoming offset is relating to the SP at the start of the function,
  // but when we access the local it'll be relative to the SP after local
  // allocation, so adjust our SP-relative offset by that allocation size.
  Offset += StackEst;

  // The frame pointer will point to the end of the stack, so estimate the
  // offset as the difference between the object offset and the FP location.
  return !isFrameOffsetLegal(MI, getBaseRegister(MF), Offset);
}

/// Insert defining instruction(s) for BaseReg to
/// be a pointer to FrameIdx at the beginning of the basic block.
Register PPCRegisterInfo::materializeFrameBaseRegister(MachineBasicBlock *MBB,
                                                       int FrameIdx,
                                                       int64_t Offset) const {
  unsigned ADDriOpc = TM.isPPC64() ? PPC::ADDI8 : PPC::ADDI;

  MachineBasicBlock::iterator Ins = MBB->begin();
  DebugLoc DL;                  // Defaults to "unknown"
  if (Ins != MBB->end())
    DL = Ins->getDebugLoc();

  const MachineFunction &MF = *MBB->getParent();
  const PPCSubtarget &Subtarget = MF.getSubtarget<PPCSubtarget>();
  const TargetInstrInfo &TII = *Subtarget.getInstrInfo();
  const MCInstrDesc &MCID = TII.get(ADDriOpc);
  MachineRegisterInfo &MRI = MBB->getParent()->getRegInfo();
  const TargetRegisterClass *RC = getPointerRegClass(MF);
  Register BaseReg = MRI.createVirtualRegister(RC);
  MRI.constrainRegClass(BaseReg, TII.getRegClass(MCID, 0, this, MF));

  BuildMI(*MBB, Ins, DL, MCID, BaseReg)
    .addFrameIndex(FrameIdx).addImm(Offset);

  return BaseReg;
}

void PPCRegisterInfo::resolveFrameIndex(MachineInstr &MI, Register BaseReg,
                                        int64_t Offset) const {
  unsigned FIOperandNum = 0;
  while (!MI.getOperand(FIOperandNum).isFI()) {
    ++FIOperandNum;
    assert(FIOperandNum < MI.getNumOperands() &&
           "Instr doesn't have FrameIndex operand!");
  }

  MI.getOperand(FIOperandNum).ChangeToRegister(BaseReg, false);
  unsigned OffsetOperandNo = getOffsetONFromFION(MI, FIOperandNum);
  Offset += MI.getOperand(OffsetOperandNo).getImm();
  MI.getOperand(OffsetOperandNo).ChangeToImmediate(Offset);

  MachineBasicBlock &MBB = *MI.getParent();
  MachineFunction &MF = *MBB.getParent();
  const PPCSubtarget &Subtarget = MF.getSubtarget<PPCSubtarget>();
  const TargetInstrInfo &TII = *Subtarget.getInstrInfo();
  const MCInstrDesc &MCID = MI.getDesc();
  MachineRegisterInfo &MRI = MF.getRegInfo();
  MRI.constrainRegClass(BaseReg,
                        TII.getRegClass(MCID, FIOperandNum, this, MF));
}

bool PPCRegisterInfo::isFrameOffsetLegal(const MachineInstr *MI,
                                         Register BaseReg,
                                         int64_t Offset) const {
  unsigned FIOperandNum = 0;
  while (!MI->getOperand(FIOperandNum).isFI()) {
    ++FIOperandNum;
    assert(FIOperandNum < MI->getNumOperands() &&
           "Instr doesn't have FrameIndex operand!");
  }

  unsigned OffsetOperandNo = getOffsetONFromFION(*MI, FIOperandNum);
  Offset += MI->getOperand(OffsetOperandNo).getImm();

  return MI->getOpcode() == PPC::DBG_VALUE || // DBG_VALUE is always Reg+Imm
         MI->getOpcode() == TargetOpcode::STACKMAP ||
         MI->getOpcode() == TargetOpcode::PATCHPOINT ||
         (isInt<16>(Offset) && (Offset % offsetMinAlign(*MI)) == 0);
}<|MERGE_RESOLUTION|>--- conflicted
+++ resolved
@@ -391,16 +391,14 @@
     if (!TM.isPPC64() || UsesTOCBasePtr || MF.hasInlineAsm())
       markSuperRegs(Reserved, PPC::R2); // System-reserved register.
 
-<<<<<<< HEAD
+    if (Subtarget.isSVR4ABI())
+      markSuperRegs(Reserved, PPC::R13); // Small Data Area pointer register.
+  }
+
   // Always reserve r2 on AIX and Xbox 360 for now.
   // TODO: Make r2 allocatable on AIX/XCOFF and Xbox360/WinCOFF for some leaf functions.
   if (Subtarget.isAIXABI() || Subtarget.isTargetXbox360())
     markSuperRegs(Reserved, PPC::R2);  // System-reserved register
-=======
-    if (Subtarget.isSVR4ABI())
-      markSuperRegs(Reserved, PPC::R13); // Small Data Area pointer register.
-  }
->>>>>>> 8035d38d
 
   // On PPC64, r13 is the thread pointer. Never allocate this register.
   if (TM.isPPC64())
